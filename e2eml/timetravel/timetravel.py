--- conflicted
+++ resolved
@@ -198,22 +198,7 @@
         :return: Adds a class attribute.
         """
         class_instance.classification_algorithms_functions = {
-<<<<<<< HEAD
-            "logistic_regression": class_instance.ml_bp00_train_test_binary_full_processing_log_reg_prob,
-            "ridge": class_instance.ml_bp08_multiclass_full_processing_ridge,
-            "catboost": class_instance.ml_bp09_multiclass_full_processing_catboost,
-            "xgboost": class_instance.ml_bp01_multiclass_full_processing_xgb_prob,
-            "ngboost": class_instance.ml_bp04_multiclass_full_processing_ngboost,
-            "lgbm": class_instance.ml_bp02_multiclass_full_processing_lgbm_prob,
-            "tabnet": class_instance.ml_bp07_multiclass_full_processing_tabnet,
-            "vowpal_wabbit": class_instance.ml_bp05_multiclass_full_processing_vowpal_wabbit,
-            "sklearn_ensemble": class_instance.ml_bp03_multiclass_full_processing_sklearn_stacking_ensemble,
-            "sgd": class_instance.ml_bp10_multiclass_full_processing_sgd,
-            "quadratic_discriminant_analysis": class_instance.ml_bp11_multiclass_full_processing_quadratic_discriminant_analysis,
-            "svm": class_instance.ml_bp12_multiclass_full_processing_svm,
-            "multinomial_nb": class_instance.ml_bp13_multiclass_full_processing_multinomial_nb,
-        }
-=======
+
                         "logistic_regression": class_instance.ml_bp00_train_test_binary_full_processing_log_reg_prob,
                         "ridge":  class_instance.ml_bp08_multiclass_full_processing_ridge,
                         "catboost": class_instance.ml_bp09_multiclass_full_processing_catboost,
@@ -229,7 +214,6 @@
                         "svm": class_instance.ml_bp12_multiclass_full_processing_svm,
                         "multinomial_nb": class_instance.ml_bp13_multiclass_full_processing_multinomial_nb
                         }
->>>>>>> a1f71f31
 
     def call_regression_algorithm_mapping(self, class_instance):
         class_instance.regression_algorithms_functions = {
@@ -423,26 +407,10 @@
     if isinstance(algs_to_test, list):
         algorithms = algs_to_test
     else:
-<<<<<<< HEAD
-        algorithms = [
-            "ridge",
-            "xgboost",
-            "lgbm",
-            "tabnet",
-            "ngboost",
-            "vowpal_wabbit",
-            "logistic_regression",
-            "linear_regression",
-            "elasticnet",
-            "sgd",
-            "quadratic_discriminant_analysis",
-            "svm",
-            "svm_regression",
-        ]
-=======
+
         algorithms = ["ridge", "xgboost", "lgbm", "lgbm_focal", "tabnet", "ngboost", "vowpal_wabbit", "logistic_regression",
                       "linear_regression", "elasticnet", "sgd", "quadratic_discriminant_analysis", "svm", "svm_regression"]
->>>>>>> a1f71f31
+
         if len(class_instance.dataframe.index) > 10000:
             algorithms.remove("ngboost")
         else:
@@ -491,15 +459,11 @@
         except Exception:
             pass
 
-<<<<<<< HEAD
-=======
         try:
             algorithms.remove("lgbm_focal")
         except Exception:
             pass
 
-
->>>>>>> a1f71f31
     if speed_up_model_tuning:
         # we reduce the tuning rounds for all algorithms
         class_instance.hyperparameter_tuning_rounds["xgboost"] = 10
