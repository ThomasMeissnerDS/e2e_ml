import gc
import logging
import os
import random
import time
import warnings

import dill as pickle
import lightgbm
import lightgbm as lgb
import numpy as np
import optuna
import pandas as pd
import psutil
import torch
import torch.nn.functional as F
import xgboost as xgb
from boostaroota import BoostARoota
from catboost import CatBoostClassifier
from category_encoders import (
    GLMMEncoder,
    LeaveOneOutEncoder,
    OneHotEncoder,
    OrdinalEncoder,
    TargetEncoder,
    WOEEncoder,
)
from imblearn.over_sampling import SMOTE
from pandas.core.common import SettingWithCopyWarning
from scipy.stats import (
    binom,
    dweibull,
    expon,
    gamma,
    halfcauchy,
    halfnorm,
    levy,
    norm,
    pareto,
    poisson,
    powernorm,
    rdist,
    semicircular,
    tukeylambda,
)
from sklearn import model_selection
from sklearn.cluster import DBSCAN, KMeans
from sklearn.decomposition import PCA, KernelPCA
from sklearn.ensemble import IsolationForest
from sklearn.impute import IterativeImputer, SimpleImputer
from sklearn.linear_model import BayesianRidge, Ridge
from sklearn.metrics import make_scorer, matthews_corrcoef, mean_squared_error
from sklearn.mixture import GaussianMixture
from sklearn.model_selection import cross_val_score
from sklearn.preprocessing import MinMaxScaler
from sklearn.svm import OneClassSVM
from torch import nn, optim
from torch.autograd import Variable
from torch.utils.data import DataLoader, Dataset
from vowpalwabbit.sklearn_vw import VWClassifier, VWRegressor

warnings.filterwarnings("ignore")
# from copy import deepcopy
# from IPython.display import clear_output

pd.options.display.max_colwidth = 1000
warnings.simplefilter(action="ignore", category=SettingWithCopyWarning)


class PreProcessing:
    """
    This class stores all pipeline relevant information. The attribute "df_dict" always holds train and test as well as
    to predict data. The attribute "preprocess_decisions" stores encoders and other information generated during the
    model training. The attributes "predicted_classes" and "predicted_probs" store dictionaries (model names are dictionary keys)
    with predicted classes and probabilities (classification tasks) while "predicted_values" stores regression based
    predictions. The attribute "evaluation_scores" keeps track of model evaluation metrics (in dictionary format).
    :param datasource: Expects a Pandas dataframe (containing the target feature as a column)
    :param target_variable: Name of the target feature's column within the datasource dataframe.
    :param date_columns: Date columns can be passed as lists additionally for respective preprocessing. If not provided
    e2eml will try to detect datetime columns automatically. Date format is expected as YYYY-MM-DD anyway.
    :param categorical_columns: Categorical columns can be passed as lists additionally for respective preprocessing.
    If not provided e2eml will try to detect categorical columns automatically.
    :param nlp_columns: NLP columns expect a string declaring one text column.
    :param unique_identifier: A unique identifier (i.e. an ID column) can be passed as well to preserve this information
     for later processing.
    :param ml_task: Can be 'binary', 'multiclass' or 'regression'. On default will be determined automatically.
    :param preferred_training_mode: Must be 'cpu', if e2eml has been installed into an environment without LGBM and Xgboost on GPU.
    Can be set to 'gpu', if LGBM and Xgboost have been installed with GPU support. The default 'auto' will detect GPU support
    and optimize accordingly. (Default: 'auto')
    :param tune_mode: 'Accurate' will lead use K-fold cross validation per hyperparameter set durig optimization. 'Simple'
    will make use of use 1-fold validation only, which leads to much faster training times.
    :param logging_file_path: Preferred location to save the log file. Will otherwise stored in the current folder.
    :param low_memory_mode: Adds a preprocessing feature to reduce dataframe memory footprint. Will lead to a loss in
    model performance. Will be extended by further memory savings features in future releases.
    However we highly recommend GPU usage to heavily decrease model training times.
    """

    def __init__(  # noqa: C901
        self,
        datasource,
        target_variable,
        date_columns=None,
        categorical_columns=None,
        num_columns=None,
        rarity_cols=None,
        unique_identifier=None,
        selected_feats=None,
        cat_encoded=None,
        cat_encoder_model=None,
        nlp_columns=None,
        nlp_transformer_columns=None,
        transformer_chosen="bert-base-uncased",
        transformer_model_load_from_path=None,
        transformer_model_save_states_path=None,
        transformer_epochs=25,
        prediction_mode=False,
        preferred_training_mode="auto",
        preprocess_decisions=None,
        tune_mode="accurate",
        trained_model=None,
        ml_task=None,
        logging_file_path=None,
        low_memory_mode=False,
        save_models_path=None,
        train_split_type="cross",
        rapids_acceleration=False,
    ):

        self.dataframe = datasource
        self.kfolds_column = None
        self.low_memory_mode = low_memory_mode
        self.save_models_path = save_models_path
        self.logging_file_path = logging_file_path
        logging.basicConfig(
            filename=f"{self.logging_file_path}.log",
            format="%(asctime)s %(message)s",
            level=logging.DEBUG,
        )
        logging.info("Class instance created.")

        # check which type the data source is
        if isinstance(datasource, np.ndarray):
            self.source_format = "numpy array"
        elif isinstance(datasource, pd.DataFrame):
            self.source_format = "Pandas dataframe"
            self.dataframe.columns = self.dataframe.columns.astype(str)
        else:
            self.source_format = "Unknown, not recommened"

        # check if we face a classification problem and check how many classes we have
        if not ml_task:
            try:
                if datasource[target_variable].nunique() > 10:
                    self.class_problem = "regression"
                elif datasource[target_variable].nunique() > 2:
                    self.class_problem = "multiclass"
                    self.num_classes = datasource[target_variable].nunique()
                elif datasource[target_variable].nunique() == 2:
                    self.class_problem = "binary"
                    self.num_classes = 2
                else:
                    self.class_problem = "regression"
            except Exception:
                if len(np.unique(np.array(target_variable))) > 2:
                    self.class_problem = "multiclass"
                    self.num_classes = len(np.unique(np.array(target_variable)))
                elif len(np.unique(np.array(target_variable))) == 2:
                    self.class_problem = "binary"
                    self.num_classes = 2
                else:
                    pass
        else:
            self.class_problem = ml_task
            if ml_task == "multiclass":
                self.num_classes = datasource[target_variable].nunique()
            elif ml_task == "binary":
                self.num_classes = 2
        print(f"Ml task is {self.class_problem}")

        self.binary_unbalanced = False

        if preferred_training_mode == "cpu":
            message = """
            CPU mode has been chosen. Installing e2eml into an environment where LGBM and Xgboost have been installed with GPU acceleration
            is recommended to be able to use preferred_training_mode='gpu'. This will speed up model training and feature importance
            via SHAP.
            """
            logging.warning(f"{message}")
            print(f"{message}")
            self.preferred_training_mode = preferred_training_mode
        elif preferred_training_mode == "gpu":
            print("GPU acceleration chosen.")
            self.preferred_training_mode = preferred_training_mode
        elif preferred_training_mode == "auto":
            print(
                "Preferred training mode auto has been chosen. e2eml will automatically detect, if LGBM and Xgboost can "
                "use GPU acceleration and optimize the workflow accordingly."
            )
            self.preferred_training_mode = preferred_training_mode
        else:
            self.preferred_training_mode = "cpu"
            print("No preferred_training_mode chosen. Fallback to CPU.")
        self.tune_mode = tune_mode
        self.train_split_type = train_split_type
        self.rapids_acceleration = rapids_acceleration
        self.date_columns = date_columns
        self.date_columns_created = None
        self.categorical_columns = categorical_columns
        self.rarity_cols = rarity_cols
        if isinstance(nlp_columns, list):
            print("Please provide nlp_columns parameter with a string.")
            self.nlp_columns = nlp_columns
        else:
            self.nlp_columns = nlp_columns
        self.nlp_transformer_columns = nlp_transformer_columns
        self.nlp_transformers = {}
        self.transformer_chosen = transformer_chosen
        self.transformer_epochs = transformer_epochs
        self.cat_columns_encoded = None
        self.num_columns_encoded = None
        self.unique_identifier = unique_identifier
        self.target_variable = target_variable
        self.labels_encoded = False
        self.new_sin_cos_col_names = None
        self.df_dict = None
        self.blueprint_step_selection_non_nlp = {
            "automatic_type_detection_casting": True,
            "remove_duplicate_column_names": True,
            "reset_dataframe_index": True,
            "fill_infinite_values": True,
            "early_numeric_only_feature_selection": True,
            "delete_high_null_cols": True,
            "data_binning": True,
            "regex_clean_text_data": False,
            "handle_target_skewness": False,
            "datetime_converter": True,
            "pos_tagging_pca": False,  # slow with many categories
            "append_text_sentiment_score": False,
            "tfidf_vectorizer_to_pca": True,  # slow with many categories
            "tfidf_vectorizer": False,
            "rare_feature_processing": True,
            "cardinality_remover": True,
            "holistic_null_filling": True,  # slow
            "numeric_binarizer_pca": True,
            "onehot_pca": True,
            "category_encoding": True,
            "fill_nulls_static": True,
            "outlier_care": True,
            "remove_collinearity": True,
            "skewness_removal": True,
            "clustering_as_a_feature_dbscan": True,
            "clustering_as_a_feature_kmeans_loop": True,
            "clustering_as_a_feature_gaussian_mixture_loop": True,
            "pca_clustering_results": True,
            "svm_outlier_detection_loop": False,
            "autotuned_clustering": False,
            "reduce_memory_footprint": False,
            "scale_data": True,
            "smote": False,
            "automated_feature_selection": True,
            "bruteforce_random_feature_selection": False,  # slow
            "delete_unpredictable_training_rows": False,
            "autoencoder_based_oversampling": False,
            "synthetic_data_augmentation": False,
            "final_pca_dimensionality_reduction": False,
            "final_kernel_pca_dimensionality_reduction": False,
            "delete_low_variance_features": True,
            "sort_columns_alphabetically": True,
        }

        self.checkpoints = {
            "automatic_type_detection_casting": False,
            "early_numeric_only_feature_selection": False,
            "remove_duplicate_column_names": False,
            "reset_dataframe_index": False,
            "regex_clean_text_data": False,
            "handle_target_skewness": False,
            "holistic_null_filling": True,  # slow
            "iterative_null_imputation": True,
            "fill_infinite_values": True,
            "datetime_converter": True,
            "pos_tagging_pca": True,  # slow with many categories
            "append_text_sentiment_score": True,
            "tfidf_vectorizer_to_pca": True,  # slow with many categories
            "tfidf_vectorizer": True,
            "rare_feature_processing": True,
            "cardinality_remover": True,
            "delete_high_null_cols": True,
            "numeric_binarizer_pca": True,
            "onehot_pca": True,
            "category_encoding": True,
            "fill_nulls_static": True,
            "data_binning": True,
            "outlier_care": True,
            "remove_collinearity": True,
            "skewness_removal": True,
            "autotuned_clustering": True,
            "clustering_as_a_feature_dbscan": True,
            "clustering_as_a_feature_kmeans_loop": True,
            "clustering_as_a_feature_gaussian_mixture_loop": True,
            "pca_clustering_results": True,
            "svm_outlier_detection_loop": True,
            "reduce_memory_footprint": True,
            "automated_feature_selection": True,
            "bruteforce_random_feature_selection": True,  # slow
            "sort_columns_alphabetically": True,
            "synthetic_data_augmentation": True,
            "delete_unpredictable_training_rows": True,
            "scale_data": True,
            "smote": True,
            "autoencoder_based_oversampling": True,
            "final_kernel_pca_dimensionality_reduction": False,
            "final_pca_dimensionality_reduction": True,
            "delete_low_variance_features": True,
        }
        self.checkpoint_reached = {}
        for key in self.checkpoints.keys():
            self.checkpoint_reached[key] = False

        self.preprocessing_funcs = None

        self.blueprint_step_selection_nlp_transformers = {
            "train_test_split": True,
            "regex_clean_text_data": False,
            "rare_feature_processing": True,
            "sort_columns_alphabetically": True,
            "random_synonym_replacement": False,
            "oversampling": False,
            "synonym_language": "english",
        }
        self.feature_selection_backend = "lgbm"

        self.pos_tagging_languages = {
            # https://spacy.io/models/es
            "german": "de_core_news_sm",
            "french": "fr_core_news_sm",
            "english": "en_core_web_sm",
            "italian": "it_core_news_sm",
            "portugese": "pt_core_news_sm",
            "spanish": "es_core_news_sm",
        }

        """
        NLTK compatible languages
        ['hungarian',
         'swedish',
         'kazakh',
         'norwegian',
         'finnish',
         'arabic',
         'indonesian',
         'portuguese',
         'turkish',
         'azerbaijani',
         'slovene',
         'spanish',
         'danish',
         'nepali',
         'romanian',
         'greek',
         'dutch',
         'README',
         'tajik',
         'german',
         'english',
         'russian',
         'french',
         'italian']
        """
        self.special_blueprint_algorithms = {
            "ridge": True,
            "elasticnet": True,
            "catboost": True,
            "xgboost": True,
            "ngboost": True,
            "lgbm": True,
            "tabnet": False,
            "vowpal_wabbit": True,
            "sklearn_ensemble": True,
        }
        # store chosen preprocessing settings
        if not preprocess_decisions:
            self.preprocess_decisions = {}
        else:
            self.preprocess_decisions = preprocess_decisions
        self.transformer_model_load_from_path = transformer_model_load_from_path
        self.transformer_model_save_states_path = transformer_model_save_states_path
        self.transformer_settings = {
            "train_batch_size": 32,
            "test_batch_size": 32,
            "pred_batch_size": 32,
            "num_workers": 4,
            "epochs": self.transformer_epochs,  # TODO: Change to 20 again
            "transformer_model_path": self.transformer_model_load_from_path,
            "model_save_states_path": {self.transformer_model_save_states_path},
            "keep_best_model_only": False,
        }

        # automatically determine batch sizes for Tabnet

        rec_batch_size = (len(self.dataframe.index) * 0.8) / 20
        if int(rec_batch_size) % 2 == 0:
            rec_batch_size = int(rec_batch_size)
        else:
            rec_batch_size = int(rec_batch_size) + 1
        if rec_batch_size > 16384:
            rec_batch_size = 16384
            virtual_batch_size = 4096
        else:
<<<<<<< HEAD
            virtual_batch_size = int(rec_batch_size / 4)

        self.tabnet_settings = {
            "batch_size": rec_batch_size,
            "virtual_batch_size": virtual_batch_size,
            "num_workers": 0,
            "max_epochs": 1000,
        }

        self.hyperparameter_tuning_rounds = {
            "xgboost": 100,
            "lgbm": 500,
            "tabnet": 25,
            "ngboost": 25,
            "sklearn_ensemble": 10,
            "ridge": 500,
            "elasticnet": 100,
            "catboost": 25,
            "sgd": 2000,
            "svm": 50,
            "svm_regression": 50,
            "ransac": 50,
            "multinomial_nb": 100,
            "bruteforce_random": 400,
            "synthetic_data_augmentation": 100,
            "autoencoder_based_oversampling": 200,
            "final_kernel_pca_dimensionality_reduction": 50,
            "final_pca_dimensionality_reduction": 50,
        }

        self.hyperparameter_tuning_max_runtime_secs = {
            "xgboost": 2 * 60 * 60,
            "lgbm": 2 * 60 * 60,
            "tabnet": 2 * 60 * 60,
            "ngboost": 2 * 60 * 60,
            "sklearn_ensemble": 2 * 60 * 60,
            "ridge": 2 * 60 * 60,
            "elasticnet": 2 * 60 * 60,
            "catboost": 2 * 60 * 60,
            "sgd": 2 * 60 * 60,
            "svm": 2 * 60 * 60,
            "svm_regression": 2 * 60 * 60,
            "ransac": 2 * 60 * 60,
            "multinomial_nb": 2 * 60 * 60,
            "bruteforce_random": 2 * 60 * 60,
            "synthetic_data_augmentation": 1 * 60 * 60,
            "autoencoder_based_oversampling": 2 * 60 * 60,
            "final_kernel_pca_dimensionality_reduction": 4 * 60 * 60,
            "final_pca_dimensionality_reduction": 2 * 60 * 60,
        }
=======
            virtual_batch_size = int(rec_batch_size/4)

        self.tabnet_settings = {f"batch_size": rec_batch_size,
                                "virtual_batch_size": virtual_batch_size,
                                "num_workers": 0,
                                "max_epochs": 1000}

        self.hyperparameter_tuning_rounds = {"xgboost": 100,
                                             "lgbm": 500,
                                             "lgbm_focal": 50,
                                             "tabnet": 25,
                                             "ngboost": 25,
                                             "sklearn_ensemble": 10,
                                             "ridge": 500,
                                             "elasticnet": 100,
                                             "catboost": 25,
                                             "sgd": 2000,
                                             "svm": 50,
                                             "svm_regression": 50,
                                             "ransac": 50,
                                             "multinomial_nb": 100,
                                             "bruteforce_random": 400,
                                             "synthetic_data_augmentation": 100,
                                             "autoencoder_based_oversampling": 200,
                                             "final_kernel_pca_dimensionality_reduction": 50,
                                             "final_pca_dimensionality_reduction": 50}

        self.hyperparameter_tuning_max_runtime_secs = {"xgboost": 2*60*60,
                                                       "lgbm": 2*60*60,
                                                       "lgbm_focal": 2*60*60,
                                                       "tabnet": 2*60*60,
                                                       "ngboost": 2*60*60,
                                                       "sklearn_ensemble": 2*60*60,
                                                       "ridge": 2*60*60,
                                                       "elasticnet": 2*60*60,
                                                       "catboost": 2*60*60,
                                                       "sgd": 2*60*60,
                                                       "svm": 2*60*60,
                                                       "svm_regression": 2*60*60,
                                                       "ransac": 2*60*60,
                                                       "multinomial_nb": 2*60*60,
                                                       "bruteforce_random": 2*60*60,
                                                       "synthetic_data_augmentation": 1*60*60,
                                                       "autoencoder_based_oversampling": 2*60*60,
                                                       "final_kernel_pca_dimensionality_reduction": 4*60*60,
                                                       "final_pca_dimensionality_reduction": 2*60*60}
>>>>>>> a1f71f31

        self.feature_selection_sample_size = 100000
        self.hyperparameter_tuning_sample_size = 10000
        self.brute_force_selection_sample_size = 15000
        self.final_pca_dimensionality_reduction_sample_size = 15000
        self.brute_force_selection_base_learner = (
            "double"  # 'lgbm', 'vowpal_wabbit', 'auto
        )

        if self.class_problem == "regression":
            skewness = datasource[self.target_variable].skew(axis=0, skipna=True)
            if skewness < -0.75 or skewness > 0.75:
                self.target_is_skewed = True
            else:
                self.target_is_skewed = False
        else:
            self.target_is_skewed = False
        self.selected_feats = selected_feats
        self.cat_encoded = cat_encoded
        self.cat_encoder_model = cat_encoder_model
        self.data_scaled = False
        if not trained_model:
            self.trained_models = {}
        else:
            self.trained_models = trained_model
        self.optuna_studies = {}
        self.predicted_classes = {}
        self.predicted_probs = {}
        self.predicted_values = {}
        self.evaluation_scores = {}
        self.xg_boost_regression = None
        self.xgboost_objective = None
        self.prediction_mode = prediction_mode
        self.best_model = None
        self.excluded = None
        self.detected_col_types = {}
        self.num_dtypes = [
            "int8",
            "int16",
            "int32",
            "int64",
            "float16",
            "float32",
            "float64",
        ]
        if not num_columns:
            num_col_list = []
            for vartype in self.num_dtypes:
                num_cols = self.dataframe.select_dtypes(include=[vartype]).columns
                for col in num_cols:
                    num_col_list.append(col)
            self.num_columns = num_col_list
        else:
            self.num_columns = num_columns
        logging.info(f"RAM memory {psutil.virtual_memory()[2]} percent used.")

    def __repr__(self):
        return (
            "Central data class holding all information like dataframes, "
            "columns of certain data types, saved models and predictions."
            f"Current target variable:'{self.target_variable}'"
        )

    def __str__(self):
        return f"Current target: {self.target_variable}"

    def get_current_timestamp(self, task=None):
        """
        Prints and return the current timestamp (not timezone aware)
        :param task: Expects a string. Can be used to inject the printed message with context.
        :return: Returns timestamp as string.
        """
        t = time.localtime()
        if task:
            current_time = time.strftime("%H:%M:%S", t)
            print(f"Started {task} at {current_time}.")
        else:
            current_time = time.strftime("%H:%M:%S", t)
            print(f"{current_time}")
        return current_time

    def runtime_warnings(self, warn_about="shap_cpu"):
        """
        This function returns custom warnings for a better user experience.
        :return: warning message
        """
        if warn_about == "shap_cpu":
            warning_message = """Calculating SHAP values for feature importance on CPU might run a long time. To disable
            the calculation set the parameter 'feat_importance' to False. Alternatively the LGBM and Xgboost
            blueprints can be used as well. These run on GPU by default and usually yield better
            classification results as well."""
            return warnings.warn(warning_message, RuntimeWarning)
        elif warn_about == "long runtime":
            warning_message = """This blueprint has long runtimes. GPU acceleration is only possible for LGBM and Xgboost
            as of now. Also Ngboost is relatively fast even though it can only run on CPU."""
            return warnings.warn(warning_message, RuntimeWarning)
        elif warn_about == "wrong null algorithm":
            warning_message = """The chosen option does not exist. Currently only "iterative_imputation" and "static"
            exist. Any other declared option will result in not-handling of NULLs and are likely to fail later in the
             pipeline."""
            return warnings.warn(warning_message, RuntimeWarning)
        elif warn_about == "future_architecture_change":
            warning_message = """The organization of blueprints will change in a future version to better separate NLP
            and non-NLP related preprocessing(!) blueprints. This change is likely to be live with e2eml version 2.0.0
            """
            return warnings.warn(warning_message, DeprecationWarning)
        elif warn_about == "no_nlp_transformer":
            warning_message = """No nlp_transformer_columns have been provided during class instantiation. Some
            NLP related functions only run with this information.."""
            return warnings.warn(warning_message, UserWarning)
        elif warn_about == "duplicate_column_names":
            warning_message = """Duplicate column names have been found and duplicate columns have been removed. Please
            make check, if these columns were fully duplicates or sharing an identical name only.
            """
            return warnings.warn(warning_message, UserWarning)
        elif warn_about == "not_enough_target_class_members":
            warning_message = """Some target classes have less members than allowed. You can ignore this message, if you
            are running a blueprint without NLP transformers.

            In order to create a strong model e2eml splits the data into several folds. Please provide data with at least
             6 class members for each target class. Otherwise the model is likely to fail to a CUDA error on runtime.
             You can use the following function on your dataframe before passing it to e2eml:

            def handle_rarity(all_data, threshold=6, mask_as='miscellaneous', rarity_cols=None, normalize=False):
                if isinstance(rarity_cols, list):
                    for col in rarity_cols:
                        frequencies = all_data[col].value_counts(normalize=normalize)
                        condition = frequencies < threshold
                        mask_obs = frequencies[condition].index
                        mask_dict = dict.fromkeys(mask_obs, mask_as)
                        all_data[col] = all_data[col].replace(mask_dict)
                    del rarity_cols
                else:
                    pass
                return all_data

            Example usage:
            train_df = handle_rarity(train_df, rarity_cols=["your_target_column_name"])

            Important:
            This function modifies the original data. It is recommended to create a copy of your data first.
            """
            return warnings.warn(warning_message, UserWarning)
        else:
            pass

    def check_gpu_support(self, algorithm=None):
        data = np.random.rand(50, 2)
        label = np.random.randint(2, size=50)
        try:
            if not self.preprocess_decisions["gpu_support"]:
                self.preprocess_decisions["gpu_support"] = {}
        except KeyError:
            self.preprocess_decisions["gpu_support"] = {}
        else:
            pass
        if algorithm == "lgbm":
            self.get_current_timestamp(task="Check LGBM for GPU acceleration.")
            train_data = lightgbm.Dataset(data, label=label)  # noqa: F841
            params = {"num_iterations": 1, "device": "gpu"}
            try:
                # gbm = lightgbm.train(params, train_set=train_data)
                self.preprocess_decisions["gpu_support"][f"{algorithm}"] = "gpu"
                print("LGBM uses GPU.")
            except Exception:
                self.preprocess_decisions["gpu_support"][f"{algorithm}"] = "cpu"
                print("LGBM uses CPU.")
        elif algorithm == "xgboost":
            self.get_current_timestamp(task="Check Xgboost for GPU acceleration.")
            D_train = xgb.DMatrix(data, label=label)
            params = {"tree_method": "gpu_hist", "steps": 2}
            try:
                model = xgb.train(params, D_train)
                self.preprocess_decisions["gpu_support"][f"{algorithm}"] = "gpu_hist"
                print("Xgboost uses GPU.")
            except Exception:
                self.preprocess_decisions["gpu_support"][f"{algorithm}"] = "exact"
                print("Xgboost uses CPU.")
        elif algorithm == "catboost":
            try:
                model = CatBoostClassifier(iterations=2, task_type="GPU", devices="0:1")
                model.fit(data, label)
                self.preprocess_decisions["gpu_support"][f"{algorithm}"] = "GPU"
                print("Catboost uses GPU.")
            except Exception:
                self.preprocess_decisions["gpu_support"][f"{algorithm}"] = "CPU"
                print("Catboost uses CPU.")
        else:
            print("No algorithm has been checked for GPU acceleration.")

    def automatic_type_detection_casting(self):
        """
        Loops through the dataframe and detects column types and type casts them accordingly.
        :return: Returns casted dataframe
        """
        if self.prediction_mode:
            self.get_current_timestamp(task="Started column type detection and casting")
            logging.info("Started column type detection and casting.")
            for key in self.detected_col_types:
                if self.detected_col_types[key] == "datetime[ns]":
                    self.dataframe[key] = pd.to_datetime(
                        self.dataframe[key], yearfirst=True
                    )
                else:
                    self.dataframe[key] = self.dataframe[key].astype(
                        self.detected_col_types[key]
                    )
            logging.info("Finished column type detection and casting.")
            return self.dataframe
        else:
            self.get_current_timestamp(task="Started column type detection and casting")
            logging.info("Started column type detection and casting.")
            logging.info(f"RAM memory {psutil.virtual_memory()[2]} percent used.")
            X_train, X_test, Y_train, Y_test = self.unpack_test_train_dict()
            # detect and cast boolean columns
            bool_cols = list(X_train.select_dtypes(["bool"]))
            for col in bool_cols:
                X_train[col] = X_train[col].astype(bool)
                X_test[col] = X_test[col].astype(bool)
                self.detected_col_types[col] = "bool"

            # detect and cast datetime columns
            try:
                no_bool_df = X_train.loc[:, ~X_train.columns.isin(bool_cols)]
                no_bool_cols = no_bool_df.columns.to_list()
            except Exception:
                no_bool_cols = X_train.columns.to_list()
            if not self.date_columns:
                date_columns = []
                # convert date columns from object to datetime type
                for col in no_bool_cols:
                    if col not in self.num_columns:
                        try:
                            X_train[col] = pd.to_datetime(X_train[col], yearfirst=True)
                            X_test[col] = pd.to_datetime(X_test[col], yearfirst=True)
                            date_columns.append(col)
                            self.detected_col_types[col] = "datetime[ns]"
                        except Exception:
                            pass
                self.date_columns = date_columns

            # detect and cast floats
            no_bool_dt_cols = bool_cols + self.date_columns
            no_bool_datetime_df = X_train.loc[:, ~X_train.columns.isin(no_bool_dt_cols)]
            no_bool_datetime_cols = no_bool_datetime_df.columns.to_list()
            for col in no_bool_datetime_cols:
                try:
                    X_train[col] = X_train[col].astype(float)
                    X_test[col] = X_test[col].astype(float)
                    self.detected_col_types[col] = "float"
                except Exception:
                    X_train[col] = X_train[col].astype(str)
                    X_test[col] = X_test[col].astype(str)
                    self.detected_col_types[col] = "object"
            logging.info("Finished column type detection and casting.")
            return self.wrap_test_train_to_dict(X_train, X_test, Y_train, Y_test)

    def binary_imbalance(self):
        """
        Measures the percentage of minority class. If the minority class consists of less than 3%, inbalance will be flagged.
        This will lead some algorithms to use class weights to adjust for that.
        :return: Updates class attribute binary_unbalanced
        """
        if self.prediction_mode:
            pass
        else:
            if self.class_problem == "binary":
                X_train, X_test, Y_train, Y_test = self.unpack_test_train_dict()
                total_labels = len(Y_train.index)
                majority_class = Y_train.value_counts().sum()
                minority_class = total_labels - majority_class
                if minority_class / total_labels < 0.03:
                    self.binary_unbalanced = True
                else:
                    self.binary_unbalanced = False
            else:
                pass

    def remove_duplicate_column_names(self):
        """
        Takes the dataframes in the class instance and checks, if column names are duplicate.
        If so, it will reduce the dataframe to non-duplicate column names and raise a warning to prevent the blueprint
        to break at later steps.
        :return: Updates class attributes
        """
        self.get_current_timestamp(task="Checking for duplicate columns")
        logging.info("Start checking for duplicate columns")
        logging.info(f"RAM memory {psutil.virtual_memory()[2]} percent used.")
        if self.prediction_mode:
            all_columns = self.dataframe.columns.to_list()
            cols_no_duplicates = list(set(all_columns))
            self.dataframe = self.dataframe[cols_no_duplicates].copy()
            logging.info("Finished checking for duplicate columns")
            logging.info(f"RAM memory {psutil.virtual_memory()[2]} percent used.")
            return self.dataframe
        else:
            X_train, X_test, Y_train, Y_test = self.unpack_test_train_dict()
            all_columns = X_train.columns.to_list()
            cols_no_duplicates = list(set(all_columns))
            X_train = X_train[cols_no_duplicates].copy()
            X_test = X_test[cols_no_duplicates].copy()
            if len(all_columns) != len(cols_no_duplicates):
                self.runtime_warnings(warn_about="duplicate_column_names")
            logging.info("Finished checking for duplicate columns")
            logging.info(f"RAM memory {psutil.virtual_memory()[2]} percent used.")
            return self.wrap_test_train_to_dict(X_train, X_test, Y_train, Y_test)

    def reset_dataframe_index(self):
        """
        All indices will be reset and indices will be dropped. This shall prevent a breaking blueprint by duplicates
        in the intex (i.e. after concatinating multiples dataframes before).
        :return: Updates class instance.
        """
        self.get_current_timestamp("Reset dataframe index.")
        logging.info("Started resetting dataframe.")
        logging.info(f"RAM memory {psutil.virtual_memory()[2]} percent used.")
        if self.prediction_mode:
            self.dataframe = self.dataframe.reset_index(drop=True)
            logging.info("Finished resetting dataframe.")
            logging.info(f"RAM memory {psutil.virtual_memory()[2]} percent used.")
            return self.dataframe
        else:
            X_train, X_test, Y_train, Y_test = self.unpack_test_train_dict()

            X_train[self.target_variable] = Y_train
            X_test[self.target_variable] = Y_test

            X_train = X_train.reset_index(drop=True)
            X_test = X_test.reset_index(drop=True)

            Y_train = X_train[self.target_variable]
            Y_test = X_test[self.target_variable]

            X_train = X_train.drop(self.target_variable, axis=1)
            X_test = X_test.drop(self.target_variable, axis=1)
            logging.info("Finished resetting dataframe.")
            logging.info(f"RAM memory {psutil.virtual_memory()[2]} percent used.")
            return self.wrap_test_train_to_dict(X_train, X_test, Y_train, Y_test)

    def wrap_test_train_to_dict(self, X_train, X_test, Y_train, Y_test):
        """
        Takes in X_train & X_test parts and updates the class instance dictionary.
        :param X_train: Dataframe
        :param X_test: Dataframe
        :param Y_train: Pandas Series
        :param Y_test: Pandas Series
        :return: Class dictionary
        """
        if self.prediction_mode:
            logging.info("Skipped wrapping dataframe dict due to prediction mode.")
            pass
        else:
            logging.info("Start wrapping dataframe dictionary")
            logging.info(f"RAM memory {psutil.virtual_memory()[2]} percent used.")
            self.df_dict = {
                "X_train": X_train,
                "X_test": X_test,
                "Y_train": Y_train,
                "Y_test": Y_test,
            }
            logging.info("Finished wrapping dataframe dictionary")
            logging.info(f"RAM memory {psutil.virtual_memory()[2]} percent used.")
            del (X_train,)
            del (X_test,)
            del (Y_train,)
            del Y_test
            _ = gc.collect()
            return self.df_dict

    def unpack_test_train_dict(self):
        """
        This function takes in the class dictionary holding test and train split and unpacks it.
        :return: X_train, X_test as dataframes. Y_train, Y_test as Pandas series.
        """
        logging.info("Start unpacking data dictionary")
        X_train, X_test, Y_train, Y_test = (
            self.df_dict["X_train"],
            self.df_dict["X_test"],
            self.df_dict["Y_train"],
            self.df_dict["Y_test"],
        )
        logging.info("Unpacking of data dictionary finished.")
        logging.info(f"RAM memory {psutil.virtual_memory()[2]} percent used.")
        return X_train, X_test, Y_train, Y_test

    def np_array_wrap_test_train_to_dict(self, Y_train, Y_test):
        """
        Takes in X_train & X_test parts and updates the class instance dictionary.
        :param Y_train: Numpy array
        :param Y_test: Numpy array
        :return: Class dictionary
        """
        if self.prediction_mode:
            logging.info("Wrapping Numpy dict skipped due to prediction mode.")
            pass
        else:
            logging.info("Start wrapping Numpy dict.")
            logging.info(f"RAM memory {psutil.virtual_memory()[2]} percent used.")
            self.df_dict = {"Y_train": Y_train, "Y_test": Y_test}
            logging.info("Finished wrapping Numpy dict.")
            logging.info(f"RAM memory {psutil.virtual_memory()[2]} percent used.")
            return self.df_dict

    def np_array_unpack_test_train_dict(self):
        """
        This function takes in the class dictionary holding test and train split and unpacks it.
        :return: X_train, X_test as dataframes. Y_train, Y_test as numpy array.
        """
        logging.info("Start unpacking Numpy dict.")
        Y_train, Y_test = self.df_dict["Y_train"], self.df_dict["Y_test"]
        logging.info("Finished unpacking Numpy dict.")
        logging.info(f"RAM memory {psutil.virtual_memory()[2]} percent used.")
        return Y_train, Y_test

    def save_load_model_file(
        self,
        model_object=None,
        model_path=None,
        algorithm=None,
        algorithm_variant="none",
        file_type=".dat",
        action="save",
        clean=True,
    ):
        """
        Function to save and load class instances. This function shall be used to save whole blueprints and to
        reload them.
        :param model_object: The blueprint class instance to be saved.
        :param model_path: Expects a string. The path to save the model to or load from.
        :param algorithm: Expects a string. Used to name the final stored file.
        :param algorithm_variant: Expects a string. Used to name the final stored file.
        :param file_type: File type to be saved as. Default ".dat"
        :param action: Chose 'save' or 'load'.
        :param clean: Expects a boolean. If True, deletes the provided class instance instantly after saving.
        :return: When action is 'load', returns the loaded blueprint class instance.
        """
        if self.save_models_path:
            path = self.save_models_path
        elif model_path:
            path = model_path
        else:
            pass
        full_path = path + "_" + algorithm + "_" + algorithm_variant + "_" + file_type

        if action == "save":
            self.get_current_timestamp(task="Save blueprint instance.")
            filehandler = open(full_path, "wb")
            pickle.dump(model_object, filehandler)
            filehandler.close()
            if clean:
                del model_object
                _ = gc.collect()
        elif action == "load":
            self.get_current_timestamp(task="Load blueprint instance.")
            filehandler = open(full_path, "rb")
            model_object = pickle.load(filehandler)
            filehandler.close()
            return model_object
        else:
            pass

    def reduce_mem_usage(self, df):
        """
        Iterate through all the columns of a dataframe and modify the data type
        to reduce memory usage.
        :param df: Expects a Pandas dataframe.
        :return: Returns downcasted dataframe.
        """
        start_mem = df.memory_usage().sum() / 1024 ** 2
        print("Memory usage of dataframe is {:.2f} MB".format(start_mem))

        for col in df.columns:
            col_type = df[col].dtype

            if col_type != object:
                c_min = df[col].min()
                c_max = df[col].max()
                if str(col_type)[:3] == "int":
                    if c_min > np.iinfo(np.int8).min and c_max < np.iinfo(np.int8).max:
                        df[col] = df[col].astype(np.int8)
                    elif (
                        c_min > np.iinfo(np.int16).min
                        and c_max < np.iinfo(np.int16).max
                    ):
                        df[col] = df[col].astype(np.int16)
                    elif (
                        c_min > np.iinfo(np.int32).min
                        and c_max < np.iinfo(np.int32).max
                    ):
                        df[col] = df[col].astype(np.int32)
                    elif (
                        c_min > np.iinfo(np.int64).min
                        and c_max < np.iinfo(np.int64).max
                    ):
                        df[col] = df[col].astype(np.int64)
                else:
                    if (
                        c_min > np.finfo(np.float16).min
                        and c_max < np.finfo(np.float16).max
                    ):
                        df[col] = df[col].astype(np.float16)
                    elif (
                        c_min > np.finfo(np.float32).min
                        and c_max < np.finfo(np.float32).max
                    ):
                        df[col] = df[col].astype(np.float32)
                    else:
                        df[col] = df[col].astype(np.float64)
            else:
                df[col] = df[col].astype("category")

        end_mem = df.memory_usage().sum() / 1024 ** 2
        print("Memory usage after optimization is: {:.2f} MB".format(end_mem))
        print("Decreased by {:.1f}%".format(100 * (start_mem - end_mem) / start_mem))
        return df

    def reduce_memory_footprint(self):
        """
        Takes a dataframe and downcasts columns if possible.
        :return: Returns downcasted dataframe.
        """
        self.get_current_timestamp(task="Reduce memory footprint of dataframe")
        logging.info("Started reducing memory footprint.")
        if self.prediction_mode:
            self.dataframe = self.reduce_mem_usage(self.dataframe)
            logging.info("Finished reducing memory footprint.")
            return self.dataframe
        else:
            X_train, X_test, Y_train, Y_test = self.unpack_test_train_dict()
            X_train = self.reduce_mem_usage(X_train)
            X_test = self.reduce_mem_usage(X_test)
            logging.info("Finished reducing memory footprint.")
            return self.wrap_test_train_to_dict(X_train, X_test, Y_train, Y_test)

    def sort_columns_alphabetically(self):
        """
        Takes a dataframe and sorts its columns alphabetically. This increases pipelines robustness in cases
        where the input data might have been changed in order.
        :return: Updates class instance. Returns dictionary.
        """
        self.get_current_timestamp(task="Sort columns alphabetically")
        if self.prediction_mode:
            logging.info("Started sorting columns alphabetically.")
            self.dataframe = self.dataframe.sort_index(axis=1)
            logging.info("Finished sorting columns alphabetically.")
        else:
            logging.info("Started sorting columns alphabetically.")
            X_train, X_test, Y_train, Y_test = self.unpack_test_train_dict()
            X_train = X_train.sort_index(axis=1)
            X_test = X_test.sort_index(axis=1)
            logging.info("Finished sorting columns alphabetically.")
            return self.wrap_test_train_to_dict(X_train, X_test, Y_train, Y_test)

    def calc_scale_pos_weight(self):
        X_train, X_test, Y_train, Y_test = self.unpack_test_train_dict()
        try:
            pos_labels = Y_train.sum()
        except Exception:
            pos_labels = np.sum(Y_train)

        try:
            neg_labels = len(X_train.index) - pos_labels
        except Exception:
            neg_labels = len(Y_train) - np.sum(Y_train)

        scale_pos_weight = neg_labels / pos_labels
        return scale_pos_weight

    def label_encoder_decoder(self, target, mode="fit"):
        """
        Takes a Pandas series and encodes string-based labels to numeric values. Flags previously unseen
        values with -1.
        :param target: Expects Pandas Series.
        :param mode: 'Chose' fit to create label encoding dictionary and 'transform' the labels. Chose 'transform'
        to encode labels based on already created dictionary.
        :return: Returns Pandas Series.
        """
        self.get_current_timestamp(task="Execute label encoding")
        logging.info("Started label encoding.")
        logging.info(f"RAM memory {psutil.virtual_memory()[2]} percent used.")

        def label_encoder_fit(pandas_series):
            pandas_series = pandas_series.astype("category")
            col = pandas_series.name
            try:
                pandas_series = pandas_series.to_frame()
            except Exception:
                pass
            values = pandas_series[col].unique()
            cat_mapping = {}
            for label, cat in enumerate(values):
                cat_mapping[cat] = label
            return cat_mapping

        def label_encoder_transform(pandas_series, mapping):
            pandas_series = pandas_series.astype("category")
            col = pandas_series.name
            try:
                pandas_series = pandas_series.to_frame()
            except Exception:
                pass
            mapping = self.preprocess_decisions["label_encoder_mapping"]
            pandas_series[col] = pandas_series[col].apply(lambda x: mapping.get(x, 999))
            # pandas_series = pandas_series[col]
            return pandas_series

        if self.prediction_mode:
            target = label_encoder_transform(
                target, self.preprocess_decisions["label_encoder_mapping"]
            )
        else:
            if mode == "fit":
                cat_mapping = label_encoder_fit(target)
                self.preprocess_decisions["label_encoder_mapping"] = cat_mapping
            else:
                pass
            target = label_encoder_transform(
                target, self.preprocess_decisions["label_encoder_mapping"]
            )
        self.labels_encoded = True
        if self.class_problem == "binary" or self.class_problem == "multiclass":
            target = target[self.target_variable].astype(int)
        elif self.class_problem == "regression":
            target = target[self.target_variable].astype(float)
        logging.info(f"RAM memory {psutil.virtual_memory()[2]} percent used.")
        return target

    def label_encoder_reverse_transform(self, pandas_series):
        col = pandas_series.name
        try:
            pandas_series = pandas_series.to_frame()
        except Exception:
            pass
        reverse_mapping = {
            value: key
            for key, value in self.preprocess_decisions["label_encoder_mapping"].items()
        }
        pandas_series = pandas_series.replace({col: reverse_mapping})
        return pandas_series

    def check_max_sentence_length(self):
        if self.prediction_mode:
            pass
        else:
            X_train, X_test, Y_train, Y_test = self.unpack_test_train_dict()
            text_columns = self.nlp_transformer_columns
            sentence_length = X_train[text_columns].apply(
                lambda x: np.max([len(w) for w in x.split()])
            )
            if "nlp_transformers" in self.preprocess_decisions:
                pass
            else:
                self.preprocess_decisions["nlp_transformers"] = {}
            self.preprocess_decisions["nlp_transformers"][
                "max_sentence_len"
            ] = sentence_length.max()

    def data_scaling(self, scaling="minmax"):
        """
        Scales the data using the chosen scaling algorithm.
        :param scaling: Chose 'minmax'.
        :return: Returns scaled dataframes
        """
        self.get_current_timestamp(task="Scale data")
        if self.prediction_mode:
            logging.info("Started data scaling.")
            logging.info(f"RAM memory {psutil.virtual_memory()[2]} percent used.")
            dataframe_cols = self.dataframe.columns
            if scaling == "minmax":
                scaler = self.preprocess_decisions["scaling"]
                scaler.fit(self.dataframe)
                scaler.transform(self.dataframe)
            self.dataframe = pd.DataFrame(self.dataframe, columns=dataframe_cols)
            self.data_scaled = True
            logging.info("Finished data scaling.")
            logging.info(f"RAM memory {psutil.virtual_memory()[2]} percent used.")
            return self.dataframe, self.data_scaled
        else:
            logging.info("Started data scaling.")
            logging.info(f"RAM memory {psutil.virtual_memory()[2]} percent used.")
            X_train, X_test, Y_train, Y_test = self.unpack_test_train_dict()
            X_train_cols = X_train.columns
            if scaling == "minmax":
                scaler = MinMaxScaler()
                scaler.fit(X_train)
                scaler.transform(X_train)
                scaler.transform(X_test)
                self.preprocess_decisions["scaling"] = scaler
            X_train = pd.DataFrame(X_train, columns=X_train_cols)
            X_test = pd.DataFrame(X_test, columns=X_train_cols)
            self.data_scaled = True
            logging.info("Finished data scaling.")
            logging.info(f"RAM memory {psutil.virtual_memory()[2]} percent used.")
            del scaler
            _ = gc.collect()
            return (
                self.wrap_test_train_to_dict(X_train, X_test, Y_train, Y_test),
                self.data_scaled,
                self.preprocess_decisions,
            )

    def skewness_removal(self, overwrite_orig_col=False):
        """
        Loops through the in-class stored dataframe columns and checks the skewness. If skewness exceeds a certain threshold,
        executes log transformation.
        :param overwrite_orig_col: If True, replace the original column with its unskewed counterpart. Otherwise append
        an unskewed counterpart as new column to the dataframe.
        :return: Updates class attributes.
        """
        self.get_current_timestamp(task="Remove skewness")
        if self.prediction_mode:
            logging.info("Started skewness removal.")
            logging.info(f"RAM memory {psutil.virtual_memory()[2]} percent used.")
            for col in self.preprocess_decisions["skewed_columns"]:
                log_array = np.log1p(self.dataframe[col])
                log_array[np.isfinite(log_array) == False] = 0  # noqa: E712
                if overwrite_orig_col:
                    self.dataframe[col] = log_array
                else:
                    self.dataframe[f"{col}_unskewed"] = log_array
            logging.info("Finished skewness removal.")
            logging.info(f"RAM memory {psutil.virtual_memory()[2]} percent used.")
            return self.dataframe
        else:
            logging.info("Started skewness removal.")
            logging.info(f"RAM memory {psutil.virtual_memory()[2]} percent used.")
            X_train, X_test, Y_train, Y_test = self.unpack_test_train_dict()
            skewness = X_train.skew(axis=0, skipna=True)
            left_skewed = skewness[skewness < -0.5].index.to_list()
            right_skewed = skewness[skewness > 0.5].index.to_list()
            skewed = left_skewed + right_skewed
            for col in X_train[skewed].columns:
                log_array = np.log1p(X_train[col])
                log_array[np.isfinite(log_array) == False] = 0  # noqa: E712
                if overwrite_orig_col:
                    X_train[col] = log_array
                else:
                    X_train[f"{col}_unskewed"] = log_array

                log_array = np.log1p(X_test[col])
                log_array[np.isfinite(log_array) == False] = 0  # noqa: E712
                if overwrite_orig_col:
                    X_test[col] = log_array
                else:
                    X_test[f"{col}_unskewed"] = log_array
            logging.info("Finished skewness removal.")
            logging.info(f"RAM memory {psutil.virtual_memory()[2]} percent used.")
            self.preprocess_decisions["skewed_columns"] = skewed
            return self.wrap_test_train_to_dict(X_train, X_test, Y_train, Y_test)

    def target_skewness_handling(self, mode="fit", preds_to_reconvert=None):
        """
        Loops through the in-class stored dataframe columns and checks the skewness. If skewness exceeds a certain threshold,
        executes log transformation.
        :param overwrite_orig_col: If True, replace the original column with its unskewed counterpart. Otherwise append
        an unskewed counterpart as new column to the dataframe.
        :return: Updates class attributes.
        """
        self.get_current_timestamp(task="Target skewness handling")
        logging.info("Started target skewness handling.")
        logging.info(f"RAM memory {psutil.virtual_memory()[2]} percent used.")
        if self.prediction_mode:
            if (
                self.target_is_skewed
                and self.blueprint_step_selection_non_nlp["handle_target_skewness"]
            ):
                if mode == "fit":
                    pass
                else:
                    preds_to_reconvert_reverted = np.expm1(preds_to_reconvert)
                    return preds_to_reconvert_reverted
            else:
                pass
            return preds_to_reconvert
        else:
            if (
                self.target_is_skewed
                and self.blueprint_step_selection_non_nlp["handle_target_skewness"]
            ):
                X_train, X_test, Y_train, Y_test = self.unpack_test_train_dict()
                if mode == "fit":
                    skewness = Y_train.skew(axis=0, skipna=True)
                    if skewness < -0.5 or skewness > 0.5:
                        Y_train = np.log1p(Y_train)
                        Y_train[np.isfinite(Y_train) == False] = 0  # noqa: E712
                        Y_test = np.log1p(Y_test)
                        Y_test[np.isfinite(Y_test) == False] = 0  # noqa: E712
                else:
                    Y_train = np.expm1(Y_train)
                    Y_test = np.expm1(Y_test)
                logging.info("Finished target skewness handling.")
                logging.info(f"RAM memory {psutil.virtual_memory()[2]} percent used.")
                return self.wrap_test_train_to_dict(X_train, X_test, Y_train, Y_test)
            else:
                pass

    def create_folds(self, data, target, num_splits=5, mode="advanced"):
        if self.prediction_mode:
            pass
        else:
            if mode == "simple":
                data["kfold"] = data.index % num_splits
            else:
                # we create a new column called kfold and fill it with -1
                data["kfold"] = -1

                # the next step is to randomize the rows of the data
                data = data.sample(frac=1).reset_index(drop=True)
                print(data.info())

                # calculate number of bins by Sturge's rule
                # I take the floor of the value, you can also
                # just round it
                num_bins = int(np.floor(1 + np.log2(len(data))))
                # bin targets
                data.loc[:, "bins"] = pd.cut(data[target], bins=num_bins, labels=False)
                print(data.info())
                # initiate the kfold class from model_selection module
                kf = model_selection.StratifiedKFold(n_splits=num_splits)
                # fill the new kfold column
                # note that, instead of targets, we use bins!
                for f, (_t, v_) in enumerate(kf.split(X=data, y=data.bins.values)):
                    data.loc[v_, "kfold"] = f
                # drop the bins column
                data = data.drop("bins", axis=1)
                # return dataframe with folds
            return data

    def reset_test_train_index(self, drop_target=False):
        if self.prediction_mode:
            self.dataframe = self.dataframe.reset_index(drop=True)
        else:
            # index shuffling
            X_train, X_test, Y_train, Y_test = self.unpack_test_train_dict()
            X_train[self.target_variable] = Y_train
            X_test[self.target_variable] = Y_test
            all_data = pd.concat([X_train, X_test])
            all_data = self.create_folds(all_data, self.target_variable)
            X_train = all_data[all_data["kfold"] != 0].reset_index(drop=True)
            X_test = all_data[all_data["kfold"] == 0].reset_index(drop=True)
            Y_train = X_train[self.target_variable]
            Y_test = X_test[self.target_variable]
            X_train.drop("kfold", axis=1)
            X_test.drop("kfold", axis=1)
            if drop_target:
                X_train.drop(self.target_variable, axis=1)
                X_test.drop(self.target_variable, axis=1)
            else:
                pass
            self.wrap_test_train_to_dict(X_train, X_test, Y_train, Y_test)

    def train_test_split(
        self, how="cross", split_by_col=None, split_date=None, train_size=0.70
    ):
        """
        This method splits the dataframe either as a simple or as a time split.
        :param how: 'cross' for cross validation, 'time' for time validation.
        :param split_by_col: Chose column to be used for split. For time validation only.
        :param split_date: Chose exact date to split. Test dataframe is equal or greater than provided date.
        :param train_size: Chose how much percentage the train dataframe will have. For cross validation only.
        :return: X_train, X_test, Y_train, Y_test
        """
        self.get_current_timestamp(task="Execute test train split")
        if self.prediction_mode:
            logging.info("Skipped test train split due to prediction mode.")
        elif how == "cross":
            logging.info("Started test train split.")
            logging.info(f"RAM memory {psutil.virtual_memory()[2]} percent used.")
            self.check_target_class_distribution()

            try:
                X_train, X_test, Y_train, Y_test = model_selection.train_test_split(
                    self.dataframe,
                    self.dataframe[self.target_variable],
                    train_size=train_size,
                    random_state=42,
                    stratify=self.dataframe[self.target_variable],
                )
            except Exception:
                X_train, X_test, Y_train, Y_test = model_selection.train_test_split(
                    self.dataframe,
                    self.dataframe[self.target_variable],
                    train_size=train_size,
                    random_state=42,
                )
            try:
                Y_train = Y_train.astype(float)
                Y_test = Y_test.astype(float)
            except Exception:
                Y_train = self.label_encoder_decoder(Y_train, mode="fit")
                Y_test = self.label_encoder_decoder(Y_test, mode="transform")
            del X_train[self.target_variable]
            del X_test[self.target_variable]
            _ = gc.collect()
            logging.info("Finished test train split.")
            logging.info(f"RAM memory {psutil.virtual_memory()[2]} percent used.")
            return self.wrap_test_train_to_dict(X_train, X_test, Y_train, Y_test)
        elif how == "time":
            logging.info("Started test train split.")
            logging.info(f"RAM memory {psutil.virtual_memory()[2]} percent used.")
            if self.source_format == "numpy array":
                length = self.dataframe.size
                train_length = int(length * train_size)
                test_length = length - train_length
                Y_train, Y_test = (
                    self.dataframe[:train_length],
                    self.dataframe[:test_length],
                )
                logging.info("Finished test train split.")
                logging.info(f"RAM memory {psutil.virtual_memory()[2]} percent used.")
                return self.np_array_wrap_test_train_to_dict(Y_train, Y_test)
            elif self.source_format == "Pandas dataframe":
                length = len(self.dataframe.index)
                train_length = int(length * 0.80)
                test_length = length - train_length
                if not split_by_col:
                    self.dataframe = self.dataframe.sort_index()
                elif split_by_col:
                    self.dataframe = self.dataframe.sort_values(by=[split_by_col])
                else:
                    pass
                if split_date:
                    X_train = self.dataframe[(self.dataframe.split_by_col < split_date)]
                    X_test = self.dataframe[(self.dataframe.split_by_col >= split_date)]
                else:
                    X_train = self.dataframe.head(train_length)
                    X_test = self.dataframe.tail(test_length)
                Y_train = X_train[self.target_variable]
                Y_test = X_test[self.target_variable]
                del X_train[self.target_variable]
                del X_test[self.target_variable]
                logging.info("Finished test train split.")
                logging.info(f"RAM memory {psutil.virtual_memory()[2]} percent used.")
                return self.wrap_test_train_to_dict(X_train, X_test, Y_train, Y_test)
        else:
            logging.warning("No split method provided.")
            raise Exception("Please provide a split method.")

    def check_target_class_distribution(self):
        if self.prediction_mode:
            pass
        else:
            min_target_train = self.dataframe[self.target_variable].value_counts().min()
            if min_target_train < 7:
                self.runtime_warnings(warn_about="not_enough_target_class_members")
            else:
                pass

    def set_random_seed(self, seed=42):
        random.seed(seed)
        os.environ["PYTHONHASHSEED"] = str(seed)
        np.random.seed(seed)
        torch.manual_seed(seed)
        torch.cuda.manual_seed(seed)
        torch.cuda.manual_seed_all(seed)
        torch.backends.cudnn.deterministic = True

    def apply_k_folds(self):
        if self.prediction_mode:
            pass
        else:
            X_train, X_test, Y_train, Y_test = self.unpack_test_train_dict()
            X_train = self.create_folds(X_train, num_splits=4)
            X_test["kfold"] = 0
            self.wrap_test_train_to_dict(X_train, X_test, Y_train, Y_test)

    def data_binning(self, nb_bins=10):
        """
        Takes numerical columns and splits them into desired number of bins. Bins will be attached as
        new columns to the dataframe.
        :param nb_bins: Takes a positive integer.
        :return: Updates class instance.
        """
        self.get_current_timestamp(task="Execute numerical binning")

        def random_noise(a_series, noise_reduction=1000000):
            return (
                np.random.random(len(a_series)) * a_series.std() / noise_reduction
            ) - (a_series.std() / (2 * noise_reduction))

        def binning_on_data(dataframe, cols_to_bin=None):
            num_columns = cols_to_bin.select_dtypes(  # noqa: F821
                include=[vartype]  # noqa: F821
            ).columns  # noqa: F821
            for col in num_columns:
                dataframe[str(col) + "_binned"] = pd.cut(
                    dataframe[col].replace(np.inf, np.nan).dropna(),
                    bins=nb_bins,
                    labels=False,
                )
                dataframe[str(col) + "_equal_binned"] = pd.cut(
                    dataframe[col] + random_noise(dataframe[col]), nb_bins, labels=False
                )
                self.new_sin_cos_col_names.append(str(col) + "_binned")
                self.new_sin_cos_col_names.append(str(col) + "_equal_binned")
            del num_columns
            _ = gc.collect()
            return dataframe

        logging.info("Start numerical binning.")
        logging.info(f"RAM memory {psutil.virtual_memory()[2]} percent used.")
        if self.prediction_mode:
            for _vartype in self.num_dtypes:
                filtered_columns = self.dataframe.loc[
                    :, ~self.dataframe.columns.isin(self.new_sin_cos_col_names)
                ]
                self.dataframe = binning_on_data(
                    self.dataframe, cols_to_bin=filtered_columns
                )
            logging.info("Finished numerical binning.")
            logging.info(f"RAM memory {psutil.virtual_memory()[2]} percent used.")
            return self.dataframe

        else:
            X_train, X_test, Y_train, Y_test = self.unpack_test_train_dict()
            if len(self.num_dtypes) > 0:
                self.blueprint_step_selection_non_nlp["data_binning"] = False
            else:
                for _vartype in self.num_dtypes:
                    filtered_columns = X_train.loc[
                        :, ~X_train.columns.isin(self.new_sin_cos_col_names)
                    ]

                    X_train = binning_on_data(X_train, cols_to_bin=filtered_columns)
                    X_test = binning_on_data(X_test, cols_to_bin=filtered_columns)
                logging.info("Finished numerical binning.")
                logging.info(f"RAM memory {psutil.virtual_memory()[2]} percent used.")
                return self.wrap_test_train_to_dict(X_train, X_test, Y_train, Y_test)

    def cardinality_remover(self, threshold=100):
        """
        Loops through all columns and delete columns with cardinality higher than defined threshold.
        :param threshold: integer of any size
        :return:Cleaned dataframe.
        """
        self.get_current_timestamp(task="Remove cardinality")

        def remove_high_cardinality(df, threshold=threshold, cols_to_delete=None):
            if not cols_to_delete:
                deleted_columns = []
                cat_columns = df.select_dtypes(include=["object"]).columns
                for col in cat_columns:
                    cardinality = df[col].nunique()
                    if cardinality >= threshold:
                        df = df.drop([col], axis=1)
                        deleted_columns.append(col)
                    else:
                        pass
            else:
                deleted_columns = cols_to_delete
                for col in deleted_columns:
                    df = df.drop([col], axis=1)
            return df, deleted_columns

        logging.info("Start cardinality removal.")
        logging.info(f"RAM memory {psutil.virtual_memory()[2]} percent used.")
        if self.prediction_mode:
            threshold = self.preprocess_decisions["cardinality_threshold"]
            (
                self.dataframe,
                self.preprocess_decisions["cardinality_deleted_columns"],
            ) = remove_high_cardinality(
                self.dataframe,
                cols_to_delete=self.preprocess_decisions["cardinality_deleted_columns"],
            )
            logging.info("Finished cardinality removal.")
            logging.info(f"RAM memory {psutil.virtual_memory()[2]} percent used.")
            return self.dataframe
        else:
            X_train, X_test, Y_train, Y_test = self.unpack_test_train_dict()
            (
                X_train,
                self.preprocess_decisions["cardinality_deleted_columns"],
            ) = remove_high_cardinality(X_train, threshold=threshold)
            (
                X_test,
                self.preprocess_decisions["cardinality_deleted_columns"],
            ) = remove_high_cardinality(
                df=X_test,
                cols_to_delete=self.preprocess_decisions["cardinality_deleted_columns"],
            )
            self.preprocess_decisions["cardinality_threshold"] = threshold
            logging.info("Finished cardinality removal.")
            logging.info(f"RAM memory {psutil.virtual_memory()[2]} percent used.")
            return self.wrap_test_train_to_dict(X_train, X_test, Y_train, Y_test)

    def rare_feature_processor(
        self, threshold=0.005, mask_as="miscellaneous", rarity_cols=None, normalize=True
    ):
        """
        Loops through categorical columns and identifies categories, which occur less than the
        given threshold. These features will be grouped together as defined by mask_as parameter.
        :param threshold: Minimum share of categories to be not grouped as misc. Takes a float between 0 and 1.
        :param mask_as: Group name of grouped rare features.
        :return: Updates class attributes
        """
        self.get_current_timestamp("Handle rare features")

        def handle_rarity(
            all_data,
            threshold=threshold,
            mask_as=mask_as,
            rarity_cols=rarity_cols,
            normalize=normalize,
        ):
            if isinstance(rarity_cols, list):
                for col in rarity_cols:
                    frequencies = all_data[col].value_counts(normalize=normalize)
                    condition = frequencies < threshold
                    mask_obs = frequencies[condition].index
                    mask_dict = dict.fromkeys(mask_obs, mask_as)
                    all_data[col] = all_data[col].replace(
                        mask_dict
                    )  # or you could make a copy not to modify original data
                del rarity_cols
                _ = gc.collect()
            return all_data

        logging.info("Start rare feature processing.")
        logging.info(f"RAM memory {psutil.virtual_memory()[2]} percent used.")
        if self.prediction_mode:
            threshold = self.preprocess_decisions["rare_feature_threshold"]
            self.dataframe = handle_rarity(
                self.dataframe, threshold, mask_as, rarity_cols, normalize
            )
            logging.info("Finished rare feature processing.")
            logging.info(f"RAM memory {psutil.virtual_memory()[2]} percent used.")
            return self.dataframe
        else:
            X_train, X_test, Y_train, Y_test = self.unpack_test_train_dict()
            X_train = handle_rarity(X_train, threshold, mask_as, rarity_cols, normalize)
            X_test = handle_rarity(X_test, threshold, mask_as, rarity_cols, normalize)
            self.preprocess_decisions["rare_feature_threshold"] = threshold
            logging.info("Finished rare feature processing.")
            logging.info(f"RAM memory {psutil.virtual_memory()[2]} percent used.")
            return self.wrap_test_train_to_dict(X_train, X_test, Y_train, Y_test)

    def auto_tuned_clustering(self):
        """
        Takes a dataframe and optimizes for best clustering hyperparameters and columns to be used.
        :return: Updates class attributes/dataframes.
        """
        from sklearn.metrics import silhouette_score

        algorithm = "autotuned_clustering"
        logging.info("Start adding autotuned clusters as additional features.")
        logging.info(f"RAM memory {psutil.virtual_memory()[2]} percent used.")
        if not self.data_scaled:
            self.data_scaling()

        if self.prediction_mode:
            chosen_cols = self.preprocess_decisions["autotuned_cluster_pcolumns"]
            kmeans_parameters = self.preprocess_decisions[
                "autotuned_cluster_hyperparameters"
            ]

            # cluster based on all data
            kmeans = KMeans(
                n_clusters=kmeans_parameters["clusters"],
                n_init=kmeans_parameters["n_init"],
                tol=kmeans_parameters["tol"],
                max_iter=kmeans_parameters["max_iter"],
            )
            kmeans.fit(self.dataframe[chosen_cols])
            y_kmeans = kmeans.predict(self.dataframe[chosen_cols])
            self.dataframe[algorithm] = y_kmeans
            return self.dataframe
        else:
            X_train, X_test, Y_train, Y_test = self.unpack_test_train_dict()

            if self.hyperparameter_tuning_sample_size > len(X_train.index):
                cluster_sample_size = len(X_train.index)
            else:
                cluster_sample_size = self.hyperparameter_tuning_sample_size

            if 1000 > len(X_train.index):
                eval_sample_size = len(X_train.index)
            else:
                eval_sample_size = 2000

            X_train_cluster_sample = X_train.sample(
                cluster_sample_size, random_state=42
            )
            X_train_eval_sample = X_train.sample(eval_sample_size, random_state=42)

            try:
                del X_train[self.target_variable]
            except KeyError:
                pass

            def objective(trial):
                param = {}
                for col in X_train_cluster_sample.columns:
                    param[col] = trial.suggest_int(col, 0, 1)
                temp_features = []
                for k, v in param.items():
                    if v == 1:
                        temp_features.append(k)
                    else:
                        pass
                param["clusters"] = (trial.suggest_int("clusters", 2, 30),)
                param["max_iter"] = (trial.suggest_int("max_iter", 10, 20),)
                param["n_init"] = (trial.suggest_int("n_init", 10, 500),)
                param["tol"] = trial.suggest_loguniform("tol", 1e-5, 1e-1)
                kmeans = KMeans(
                    n_clusters=param["clusters"][0],
                    n_init=param["n_init"][0],
                    tol=param["tol"],
                    max_iter=param["max_iter"][0],
                )
                try:
                    kmeans.fit(X_train_cluster_sample[temp_features])
                    y_kmeans = kmeans.predict(X_train_eval_sample[temp_features])
                    s_score = silhouette_score(
                        X_train_eval_sample[temp_features], y_kmeans
                    )
                except Exception:
                    s_score = 0
                return s_score

            sampler = optuna.samplers.TPESampler(multivariate=True, seed=42)
            study = optuna.create_study(
                direction="maximize", sampler=sampler, study_name="autotuned kmeans"
            )
            study.optimize(
                objective, n_trials=50, gc_after_trial=True, show_progress_bar=True
            )
            try:
                # fig = optuna.visualization.plot_optimization_history(study)
                # fig.show()
                fig = optuna.visualization.plot_param_importances(study)
                fig.show()
            except ZeroDivisionError:
                pass

            chosen_cols = []
            kmeans_parameters = {}
            for key, value in study.best_trial.params.items():
                if key in X_train.columns.to_list() and value == 1:
                    chosen_cols.append(key)
                elif key not in X_train.columns.to_list():
                    kmeans_parameters[key] = value
                else:
                    pass
            self.preprocess_decisions["autotuned_cluster_pcolumns"] = chosen_cols
            self.preprocess_decisions[
                "autotuned_cluster_hyperparameters"
            ] = kmeans_parameters

            # cluster based on all data
            kmeans = KMeans(
                n_clusters=kmeans_parameters["clusters"],
                n_init=kmeans_parameters["n_init"],
                tol=kmeans_parameters["tol"],
                max_iter=kmeans_parameters["max_iter"],
            )
            kmeans.fit(X_train[chosen_cols])
            y_kmeans = kmeans.predict(X_train[chosen_cols])
            X_train[algorithm] = y_kmeans
            kmeans.fit(X_test[chosen_cols])
            y_kmeans = kmeans.predict(X_test[chosen_cols])
            X_test[algorithm] = y_kmeans

            logging.info("Finished adding autotuned clusters as additional features.")
            logging.info(f"RAM memory {psutil.virtual_memory()[2]} percent used.")
            return self.wrap_test_train_to_dict(X_train, X_test, Y_train, Y_test)

    def delete_low_variance_features(self):
        """
        Takes a dataframe removes columns with very low variance.
        :return: Updates class attributes/dataframes.
        """
        self.get_current_timestamp("Start deleting low variance features")
        logging.info("Start deleting low variance features.")
        logging.info(f"RAM memory {psutil.virtual_memory()[2]} percent used.")
        if not self.data_scaled:
            self.data_scaling()

        if self.prediction_mode:
            variable = self.preprocess_decisions[
                "delete_low_variance_features_columns_left"
            ]
            self.dataframe = self.dataframe[variable]
        else:
            X_train, X_test, Y_train, Y_test = self.unpack_test_train_dict()
            variance = X_train.var()
            columns = X_train.columns.to_list()
            print(f"Features before low variance deletion: {len(columns)}")
            variable = []

            for i in range(0, len(variance)):
                if variance[i] >= 0.006:  # setting the threshold as 1%
                    variable.append(columns[i])

            X_train = X_train[variable]
            X_test = X_test[variable]

            print(f"Features before low variance deletion: {len(variable)}")

            self.preprocess_decisions[
                "delete_low_variance_features_columns_left"
            ] = variable
            self.wrap_test_train_to_dict(X_train, X_test, Y_train, Y_test)
            logging.info("Finished deleting low variance features.")
            logging.info(f"RAM memory {psutil.virtual_memory()[2]} percent used.")

    def clustering_as_a_feature(  # noqa: C901
        self, algorithm="dbscan", nb_clusters=2, eps=0.3, n_jobs=-1, min_samples=50
    ):
        """
        Takes the numerical columns of a dataframe and performs clustering via the chosen algorithm.
        Appends the clusters as a new column.
        :param algorithm: Chose 'dbscan' or 'gaussian_clusters'
        :param nb_clusters: Takes an integer of 2 or higher.
        :param eps: Epsilon (only needed for DBSCAN). Defines the distance clusters can be apart from each other.
        :param n_jobs: How many cores to use. Chose -1 for all cores.
        :param min_samples: Minimum number of samples required to form a cluster.
        :return: Returns the modified dataframe.
        """
        self.get_current_timestamp("Execute clustering as a feature")

        if self.rapids_acceleration:
            import cudf
            from cuml import DBSCAN as RapidsDBSCAN
            from cuml import KMeans as RapidsKMeans

            def add_dbscan_clusters(
                dataframe, eps=eps, n_jobs=n_jobs, min_samples=min_samples
            ):
                dataframe_red = dataframe.loc[
                    :, dataframe.columns.isin(self.num_columns)
                ].copy()
                dataframe_red = cudf.from_pandas(dataframe_red)
                db = RapidsDBSCAN(eps=eps, min_samples=min_samples).fit(dataframe_red)
                labels = db.labels_
                dataframe[f"dbscan_cluster_{eps}"] = labels
                del db
                del labels
                _ = gc.collect()
                dataframe = dataframe_red.to_pandas()
                return dataframe

            def add_gaussian_mixture_clusters(dataframe, n_components=nb_clusters):
                dataframe = cudf.from_pandas(dataframe)
                kmeans = RapidsKMeans(
                    n_clusters=n_components, random_state=42, n_init=20, max_iter=500
                )
                kmeans.fit(dataframe)
                kmeans_clusters = kmeans.predict(dataframe)
                dataframe[f"gaussian_clusters_{n_components}"] = kmeans_clusters
                del kmeans
                del kmeans_clusters
                _ = gc.collect()
                dataframe = dataframe.to_pandas()
                return dataframe

            def add_kmeans_clusters(dataframe, n_components=nb_clusters):
                dataframe = cudf.from_pandas(dataframe)
                kmeans = RapidsKMeans(
                    n_clusters=n_components, random_state=42, n_init=20, max_iter=500
                )
                kmeans.fit(dataframe)
                kmeans_clusters = kmeans.predict(dataframe)
                dataframe[f"kmeans_clusters_{n_components}"] = kmeans_clusters
                del kmeans
                del kmeans_clusters
                _ = gc.collect()
                dataframe = dataframe.to_pandas()
                return dataframe

        else:

            def add_dbscan_clusters(
                dataframe, eps=eps, n_jobs=n_jobs, min_samples=min_samples
            ):
                dataframe_red = dataframe.loc[
                    :, dataframe.columns.isin(self.num_columns)
                ].copy()
                db = DBSCAN(eps=eps, min_samples=min_samples).fit(dataframe_red)
                labels = db.labels_
                dataframe[f"dbscan_cluster_{eps}"] = labels
                del db
                del labels
                _ = gc.collect()
                return dataframe

            def add_gaussian_mixture_clusters(dataframe, n_components=nb_clusters):
                gaussian = GaussianMixture(n_components=n_components)
                gaussian.fit(dataframe)
                gaussian_clusters = gaussian.predict(dataframe)
                dataframe[f"gaussian_clusters_{n_components}"] = gaussian_clusters
                del gaussian
                del gaussian_clusters
                _ = gc.collect()
                return dataframe

            def add_kmeans_clusters(dataframe, n_components=nb_clusters):
                kmeans = KMeans(
                    n_clusters=n_components, random_state=42, n_init=20, max_iter=500
                )
                kmeans.fit(dataframe)
                kmeans_clusters = kmeans.predict(dataframe)
                dataframe[f"kmeans_clusters_{n_components}"] = kmeans_clusters
                del kmeans
                del kmeans_clusters
                _ = gc.collect()
                return dataframe

        logging.info("Start adding clusters as additional features.")
        logging.info(f"RAM memory {psutil.virtual_memory()[2]} percent used.")
        if not self.data_scaled:
            self.data_scaling()
        if algorithm == "dbscan":
            if self.prediction_mode:
                try:
                    self.dataframe = add_dbscan_clusters(self.dataframe)
                except ValueError:
                    self.dataframe[f"dbscan_clusters_{nb_clusters}"] = 0
                logging.info("Finished adding clusters as additional features.")
                logging.info(f"RAM memory {psutil.virtual_memory()[2]} percent used.")
                return self.dataframe
            else:
                X_train, X_test, Y_train, Y_test = self.unpack_test_train_dict()
                try:
                    X_train = add_dbscan_clusters(X_train)
                    X_test = add_dbscan_clusters(X_test)
                except ValueError:
                    X_train[f"dbscan_clusters_{nb_clusters}"] = 0
                    X_test[f"dbscan_clusters_{nb_clusters}"] = 0
                logging.info("Finished adding clusters as additional features.")
                logging.info(f"RAM memory {psutil.virtual_memory()[2]} percent used.")
                return self.wrap_test_train_to_dict(X_train, X_test, Y_train, Y_test)
        elif algorithm == "gaussian":
            if self.prediction_mode:
                try:
                    self.dataframe = add_gaussian_mixture_clusters(self.dataframe)
                except ValueError:
                    self.dataframe[f"gaussian_clusters_{nb_clusters}"] = 0
                logging.info("Finished adding clusters as additional features.")
                logging.info(f"RAM memory {psutil.virtual_memory()[2]} percent used.")
                return self.dataframe
            else:
                X_train, X_test, Y_train, Y_test = self.unpack_test_train_dict()
                try:
                    X_train = add_gaussian_mixture_clusters(X_train)
                    X_test = add_gaussian_mixture_clusters(X_test)
                except ValueError:
                    X_train[f"gaussian_clusters_{nb_clusters}"] = 0
                    X_test[f"gaussian_clusters_{nb_clusters}"] = 0
                logging.info("Finished adding clusters as additional features.")
                logging.info(f"RAM memory {psutil.virtual_memory()[2]} percent used.")
                return self.wrap_test_train_to_dict(X_train, X_test, Y_train, Y_test)
        elif algorithm == "kmeans":
            if self.prediction_mode:
                try:
                    self.dataframe = add_kmeans_clusters(self.dataframe)
                except ValueError:
                    self.dataframe[f"kmeans_clusters_{nb_clusters}"] = 0
                logging.info("Finished adding clusters as additional features.")
                logging.info(f"RAM memory {psutil.virtual_memory()[2]} percent used.")
                return self.dataframe
            else:
                X_train, X_test, Y_train, Y_test = self.unpack_test_train_dict()
                try:
                    X_train = add_kmeans_clusters(X_train)
                    X_test = add_kmeans_clusters(X_test)
                except ValueError:
                    X_train[f"kmeans_clusters_{nb_clusters}"] = 0
                    X_test[f"kmeans_clusters_{nb_clusters}"] = 0
                logging.info("Finished adding clusters as additional features.")
                logging.info(f"RAM memory {psutil.virtual_memory()[2]} percent used.")
                return self.wrap_test_train_to_dict(X_train, X_test, Y_train, Y_test)

    def pca_clustering(self, df, mode="fit"):
        """
        Takes a Dataframe and searchs for features containing "clustering". Reduces these to two PCA dimensions, but keeps
        the original colum,ns as well.
        :param df: Pandas Dataframe
        :param mode: "fit" and "transform"
        :return: Returns extended Dataframe
        """
        if mode == "transform":
            all_cols = df.columns
            cluster_columns = [x for x in all_cols if "cluster" not in x]
            cluster_df = df[cluster_columns].copy()
            pca = self.preprocess_decisions["cluster_pca"]
            comps = pca.transform(cluster_df.values)
            self.preprocess_decisions["cluster_pca"] = pca
            cluster_pca_cols = ["Cluster PC-1", "Cluster PC-2"]
            pos_df = pd.DataFrame(comps, columns=cluster_pca_cols)
            tfidf_df_pca = pos_df[cluster_pca_cols]
            df = pd.merge(
                df, tfidf_df_pca, left_index=True, right_index=True, how="left"
            )
        elif mode == "fit":
            all_cols = df.columns
            cluster_columns = [x for x in all_cols if "cluster" not in x]
            cluster_df = df[cluster_columns].copy()
            pca = PCA(n_components=2)
            comps = pca.fit_transform(cluster_df.values)
            self.preprocess_decisions["cluster_pca"] = pca
            cluster_pca_cols = ["Cluster PC-1", "Cluster PC-2"]
            pos_df = pd.DataFrame(comps, columns=cluster_pca_cols)
            tfidf_df_pca = pos_df[cluster_pca_cols]
            df = pd.merge(
                df, tfidf_df_pca, left_index=True, right_index=True, how="left"
            )
        return df

    def pca_clustering_results(self):
        """
        Adds PCA of clusterings as part of the blueprint pipeline.
        :return: Modifies class attributes.
        """
        self.get_current_timestamp("PCA the clustering results.")
        logging.info("Started to PCA the clustering results.")
        logging.info(f"RAM memory {psutil.virtual_memory()[2]} percent used.")
        if self.prediction_mode:
            self.dataframe = self.pca_clustering(self.dataframe, mode="transform")
            logging.info("Finished to PCA the clustering results.")
            logging.info(f"RAM memory {psutil.virtual_memory()[2]} percent used.")
            return self.dataframe
        else:
            X_train, X_test, Y_train, Y_test = self.unpack_test_train_dict()
            X_train = self.pca_clustering(X_train, mode="fit")
            X_test = self.pca_clustering(X_test, mode="transform")
            logging.info("Finished to PCA the clustering results.")
            logging.info(f"RAM memory {psutil.virtual_memory()[2]} percent used.")
            return self.wrap_test_train_to_dict(X_train, X_test, Y_train, Y_test)

    def delete_high_null_cols(self, threshold=0.05):
        """
        Takes in a dataframe and removes columns, which have more NULLs than the given threshold.
        :param threshold: Maximum percentage of NULLs in a column allowed.
        :return: Updates test and train class attributes.
        """
        self.get_current_timestamp("Delete columns with high share of NULLs")
        if self.prediction_mode:
            for high_null_col in self.preprocess_decisions["deleted_high_null_cols"]:
                del self.dataframe[high_null_col]
            logging.info("Finished deleting columns with many NULLs.")
            logging.info(f"RAM memory {psutil.virtual_memory()[2]} percent used.")
        else:
            logging.info("Started deleting columns with many NULLs.")
            logging.info(f"RAM memory {psutil.virtual_memory()[2]} percent used.")
            X_train, X_test, Y_train, Y_test = self.unpack_test_train_dict()
            columns_before = X_train.columns.to_list()
            X_train.dropna(
                axis=1, thresh=int(threshold * len(X_train.index)), inplace=True
            )
            columns_after = X_train.columns.to_list()
            X_test = X_test[columns_after].copy()
            deleted_columns = set(columns_before).difference(columns_after)
            deleted = []
            for key in deleted_columns:
                deleted.append(key)
            self.preprocess_decisions["deleted_high_null_cols"] = deleted
            logging.info(f"Finished deleting columns with many NULLs: {deleted}.")
            logging.info(f"RAM memory {psutil.virtual_memory()[2]} percent used.")
            return self.wrap_test_train_to_dict(X_train, X_test, Y_train, Y_test)

    def iterative_imputation(self, dataframe, imputer=None):
        dataframe_cols = dataframe.columns  # [dataframe.isna().any()].tolist()
        imp_mean = IterativeImputer(
            random_state=0,
            estimator=BayesianRidge(),
            imputation_order="ascending",
            max_iter=1000,
        )
        if not imputer:
            imp_mean.fit(dataframe)
        else:
            imp_mean = imputer
            imp_mean.fit(dataframe)
        dataframe = imp_mean.transform(dataframe)
        dataframe_final = pd.DataFrame(dataframe, columns=dataframe_cols)
        self.preprocess_decisions["fill_nulls_imputer"] = imp_mean
        del imp_mean
        _ = gc.collect()
        return dataframe_final

    def static_filling(
        self, dataframe, fill_with=0, fill_cat_col_with="No words have been found"
    ):
        """
        Loop through dataframe and fill categorical and numeric columns seperately with predefined values.
        :param dataframe: Pandas Dataframe
        :param fill_with: Numeric value to fill with
        :param fill_cat_col_with: String to fill categorical NULLs.
        :return:
        """
        cat_columns = dataframe.select_dtypes(include=["object"]).columns.to_list()
        for col in cat_columns:
            dataframe[col] = dataframe[col].fillna(fill_cat_col_with, inplace=False)

        for vartype in self.num_dtypes:
            try:
                filtered_columns = dataframe.select_dtypes(
                    include=[vartype]
                ).columns.to_list()
                for col in filtered_columns:
                    dataframe[col] = dataframe[col].fillna(fill_with, inplace=False)
            except ValueError:
                pass
        return dataframe

    def fill_nulls(
        self,
        how="iterative_imputation",
        fill_with=0,
        fill_cat_col_with="No words have been found",
    ):
        """
        Takes in a dataframe and fills all NULLs with chosen value.
        :param fill_with: Define value to replace NULLs with.
        :param how: Chose 'static' to define static fill values, 'iterative_imputation' for the sklearns iterative
        imputer.
        :return: Returns modified dataframe
        """
        self.get_current_timestamp("Fill nulls")

        logging.info("Started filling NULLs.")
        logging.info(f"RAM memory {psutil.virtual_memory()[2]} percent used.")
        algorithms = ["iterative_imputation", "static"]
        if how not in algorithms:
            self.runtime_warnings(warn_about="wrong null algorithm")
        else:
            pass

        if self.prediction_mode:
            if not how:
                how = self.preprocess_decisions["fill_nulls_how"]
            else:
                pass

            if how == "static":
                self.dataframe = self.static_filling(
                    self.dataframe,
                    fill_with=fill_with,
                    fill_cat_col_with=fill_cat_col_with,
                )
            elif how == "iterative_imputation":
                self.dataframe = self.iterative_imputation(
                    self.dataframe,
                    imputer=self.preprocess_decisions["fill_nulls_imputer"],
                )
            logging.info("Finished filling NULLs.")
            logging.info(f"RAM memory {psutil.virtual_memory()[2]} percent used.")
            return self.dataframe
        else:
            X_train, X_test, Y_train, Y_test = self.unpack_test_train_dict()

            if how == "static":
                X_train = self.static_filling(
                    X_train, fill_with=fill_with, fill_cat_col_with=fill_cat_col_with
                )
                X_test = self.static_filling(
                    X_test, fill_with=fill_with, fill_cat_col_with=fill_cat_col_with
                )
                self.preprocess_decisions["fill_nulls_how"] = how
            elif how == "iterative_imputation":
                # TODO: Test, if it woks + revert LGBM + test model ensemble
                X_train = self.iterative_imputation(X_train)
                X_test = self.iterative_imputation(
                    X_test, imputer=self.preprocess_decisions["fill_nulls_imputer"]
                )
                self.preprocess_decisions["fill_nulls_how"] = how
            logging.info("Finished filling NULLs.")
            logging.info(f"RAM memory {psutil.virtual_memory()[2]} percent used.")
            return self.wrap_test_train_to_dict(X_train, X_test, Y_train, Y_test)

    def holistic_null_filling(self, iterative=False):
        self.get_current_timestamp("Holistic NULL filling")
        logging.info("Started holistic NULL filling.")
        logging.info(f"RAM memory {psutil.virtual_memory()[2]} percent used.")
        if self.prediction_mode:
            for col in self.preprocess_decisions["holistically_filled_cols"]:
                if (
                    self.dataframe[col].dtype in self.num_dtypes
                ):  # checking if col is numeric
                    algorithm = "mean_filling"
                    imp = self.preprocess_decisions[
                        f"fill_nulls_{algorithm}_imputer_{col}"
                    ]
                    self.dataframe[col + "_" + algorithm] = imp.transform(
                        self.dataframe[col].values.reshape(-1, 1)
                    ).reshape(-1, 1)

                    algorithm = "static_filling"
                    self.dataframe[col + "_" + algorithm] = self.dataframe[col].fillna(
                        0, inplace=False
                    )

                    algorithm = "most_frequent"
                    imp = self.preprocess_decisions[
                        f"fill_nulls_{algorithm}_imputer_{col}"
                    ]
                    self.dataframe[col + "_" + algorithm] = imp.transform(
                        self.dataframe[col].values.reshape(-1, 1)
                    ).reshape(-1, 1)

                else:
                    algorithm = "most_frequent"
                    imp = self.preprocess_decisions[
                        f"fill_nulls_{algorithm}_imputer_{col}"
                    ]
                    self.dataframe[col + "_" + algorithm] = imp.transform(
                        self.dataframe[col].values.reshape(-1, 1)
                    ).reshape(-1, 1)

                    algorithm = "static_filling"
                    self.dataframe[col + "_" + algorithm] = self.dataframe[col].fillna(
                        "None", inplace=False
                    )

                    # fill original column as prep for iterative filling
                    self.dataframe[col] = self.dataframe[col].fillna(
                        "None", inplace=False
                    )

            if iterative:
                algorithm = "iterative_filling"
                imp = self.preprocess_decisions[
                    f"fill_nulls_{algorithm}_imputer_all_cols"
                ]
                cat_columns = self.dataframe.select_dtypes(
                    include=["object"]
                ).columns.to_list()
                no_cat_cols = self.dataframe.loc[
                    :, ~self.dataframe.columns.isin(cat_columns)
                ].columns.to_list()
                imp.transform(self.dataframe[no_cat_cols])
            else:
                pass
            logging.info("Finished holistic NULL filling.")
            return self.dataframe
        else:
            X_train, X_test, Y_train, Y_test = self.unpack_test_train_dict()
            filled_cols = []
            # numeric vs categorical
            for col in X_train.columns.to_list():
                if X_train[col].isna().sum() > 0:
                    print(f"Impute column {col}...")
                    if (
                        X_train[col].dtype in self.num_dtypes
                    ):  # checking if col is numeric
                        algorithm = "mean_filling"
                        imp = SimpleImputer(
                            missing_values=np.nan, strategy="mean", copy=True
                        )
                        imp.fit(X_train[col].values.reshape(-1, 1))
                        X_train[col + "_" + algorithm] = imp.transform(
                            X_train[col].values.reshape(-1, 1)
                        ).reshape(-1, 1)
                        X_test[col + "_" + algorithm] = imp.transform(
                            X_test[col].values.reshape(-1, 1)
                        ).reshape(-1, 1)
                        self.preprocess_decisions[
                            f"fill_nulls_{algorithm}_imputer_{col}"
                        ] = imp

                        algorithm = "static_filling"
                        X_train[col + "_" + algorithm] = X_train[col].fillna(
                            0, inplace=False
                        )
                        X_test[col + "_" + algorithm] = X_test[col].fillna(
                            0, inplace=False
                        )

                        # most frequent filling
                        algorithm = "most_frequent"
                        imp = SimpleImputer(
                            missing_values=np.nan, strategy="most_frequent", copy=True
                        )
                        imp.fit(X_train[col].values.reshape(-1, 1))
                        X_train[col + "_" + algorithm] = imp.transform(
                            X_train[col].values.reshape(-1, 1)
                        ).reshape(-1, 1)
                        X_test[col + "_" + algorithm] = imp.transform(
                            X_test[col].values.reshape(-1, 1)
                        ).reshape(-1, 1)
                        self.preprocess_decisions[
                            f"fill_nulls_{algorithm}_imputer_{col}"
                        ] = imp
                    else:
                        # most frequent filling
                        algorithm = "most_frequent"
                        imp = SimpleImputer(
                            missing_values=np.nan, strategy="most_frequent", copy=True
                        )
                        imp.fit(X_train[col].values.reshape(-1, 1))
                        X_train[col + "_" + algorithm] = imp.transform(
                            X_train[col].values.reshape(-1, 1)
                        ).reshape(-1, 1)
                        X_test[col + "_" + algorithm] = imp.transform(
                            X_test[col].values.reshape(-1, 1)
                        ).reshape(-1, 1)
                        self.preprocess_decisions[
                            f"fill_nulls_{algorithm}_imputer_{col}"
                        ] = imp

                        algorithm = "static_filling"
                        X_train[col + "_" + algorithm] = X_train[col].fillna(
                            "None", inplace=False
                        )
                        X_test[col + "_" + algorithm] = X_test[col].fillna(
                            "None", inplace=False
                        )

                        # fill original column as prep for iterative filling
                        X_train[col] = X_train[col].fillna("None", inplace=False)
                        X_test[col] = X_test[col].fillna("None", inplace=False)

                    filled_cols.append(col)
            if iterative:
                algorithm = "iterative_filling"
                model = lgb.LGBMRegressor()
                cat_columns = X_train.select_dtypes(
                    include=["object"]
                ).columns.to_list()
                no_cat_cols = X_train.loc[
                    :, ~X_train.columns.isin(cat_columns)
                ].columns.to_list()
                imp = IterativeImputer(
                    random_state=0,
                    estimator=model,
                    imputation_order="ascending",
                    max_iter=1000,
                )
                imp.fit(X_train[no_cat_cols])
                imp.transform(X_test[no_cat_cols])
                self.preprocess_decisions[
                    f"fill_nulls_{algorithm}_imputer_all_cols"
                ] = imp
            else:
                pass

            self.preprocess_decisions["holistically_filled_cols"] = filled_cols
            logging.info("Finished holistic NULL filling.")
            return self.wrap_test_train_to_dict(X_train, X_test, Y_train, Y_test)

    def fill_infinite_values(self, fill_with_zero=True):
        if fill_with_zero:
            filler = 0
        else:
            filler = np.nan
        if self.prediction_mode:
            self.dataframe = self.dataframe.replace([np.inf, -np.inf], filler)
        else:
            X_train, X_test, Y_train, Y_test = self.unpack_test_train_dict()
            X_train = X_train.replace([np.inf, -np.inf], filler)
            X_test = X_test.replace([np.inf, -np.inf], filler)
            return self.wrap_test_train_to_dict(X_train, X_test, Y_train, Y_test)

    def svm_outlier_detection(self, nu=0.1):
        """
        Uses SVM oneclass to append outlier scores to the DataFrame.
        :param nu: Float between >0 and <1. Indicates how much of the values in percent shall be flagged as outliers.
        :return: Updates class attributes.
        """
        self.get_current_timestamp("Started SVM outlier detection.")
        logging.info("Started outlier handling.")
        logging.info(f"RAM memory {psutil.virtual_memory()[2]} percent used.")
        if self.prediction_mode:
            onesvm = OneClassSVM(kernel="rbf", nu=nu)
            onesvm.fit(self.dataframe)
            outlier_flags = onesvm.predict(self.dataframe)
            self.dataframe[f"svm_outlier_score_nu_{nu}"] = outlier_flags
            logging.info("Started outlier handling.")
            logging.info(f"RAM memory {psutil.virtual_memory()[2]} percent used.")
            self.get_current_timestamp("Finished SVM outlier detection.")
        else:
            X_train, X_test, Y_train, Y_test = self.unpack_test_train_dict()
            onesvm = OneClassSVM(kernel="rbf", nu=nu)
            onesvm.fit(X_train)
            outlier_flags = onesvm.predict(X_train)
            X_train[f"svm_outlier_score_nu_{nu}"] = outlier_flags

            onesvm = OneClassSVM(kernel="rbf", nu=nu)
            onesvm.fit(X_test)
            outlier_flags = onesvm.predict(X_test)
            X_test[f"svm_outlier_score_nu_{nu}"] = outlier_flags

            logging.info("Started outlier handling.")
            logging.info(f"RAM memory {psutil.virtual_memory()[2]} percent used.")
            self.get_current_timestamp("Finished SVM outlier detection.")
            return self.wrap_test_train_to_dict(X_train, X_test, Y_train, Y_test)

    def isolation_forest_identifier(self, how="append", threshold=0):
        """
        Takes a dataframe and runs isolation forest to either flag or delete outliers.
        :param how: Chose if outlier scores shall be 'append' or 'delete'.
        :param threshold: Threshold responsible for outlier deletion. Samples under this threshold will be deleted.
        :return: Returns modified dataframe.
        """
        if self.prediction_mode:
            if self.preprocess_decisions["isolation_forest"]["how"] == "append":
                outlier_detector = self.preprocess_decisions["isolation_forest"][
                    "model"
                ]
                outlier_predictions = outlier_detector.decision_function(self.dataframe)
                outlier_predictions_class = outlier_predictions * -1
                self.dataframe["isolation_probs"] = outlier_predictions
                self.dataframe["isolation_class"] = outlier_predictions_class
                return self.dataframe
            else:
                pass
        else:
            X_train, X_test, Y_train, Y_test = self.unpack_test_train_dict()
            outlier_detector = IsolationForest(contamination="auto")
            if how == "append":
                outlier_detector.fit(X_train)
                outlier_predictions_train = outlier_detector.decision_function(X_train)
                outlier_predictions_class_train = outlier_predictions_train * -1
                X_train["isolation_probs"] = outlier_predictions_train
                X_train["isolation_class"] = outlier_predictions_class_train
                outlier_predictions_test = outlier_detector.decision_function(X_test)
                outlier_predictions_class_test = outlier_predictions_test * -1
                X_test["isolation_probs"] = outlier_predictions_test
                X_test["isolation_class"] = outlier_predictions_class_test
                del outlier_predictions_train
                del outlier_predictions_test
                del outlier_predictions_class_train
                del outlier_predictions_class_test
                self.preprocess_decisions["isolation_forest"] = {}
                self.preprocess_decisions["isolation_forest"][
                    "model"
                ] = outlier_detector
                self.preprocess_decisions["isolation_forest"]["how"] = how
            elif how == "delete":
                outlier_detector.fit(X_train)
                outlier_predictions_train = outlier_detector.decision_function(X_train)
                X_train["isolation_probs"] = outlier_predictions_train
                X_train = X_train[(X_train["isolation_probs"] < threshold)]
                self.preprocess_decisions["isolation_forest"] = {}
                self.preprocess_decisions["isolation_forest"][
                    "model"
                ] = outlier_detector
                self.preprocess_decisions["isolation_forest"]["how"] = how
                del outlier_predictions_train
            del outlier_detector
            _ = gc.collect()
            return self.wrap_test_train_to_dict(X_train, X_test, Y_train, Y_test)

    def iqr_remover(self, threshold=1.5):
        """
        Remove outliers from a dataframe by column, including optional whiskers, removing rows for which the column value
         are less than Q1-1.5IQR or greater than Q3+1.5IQR.
        :param threshold: whisker_width (float): Optional, loosen the IQR filter by a factor of `whisker_width` * IQR.
        Default is 1.5.
        :return: Updates class attributed.
        """
        if self.prediction_mode:
            return self.dataframe
        else:
            whisker_width = threshold
            X_train, X_test, Y_train, Y_test = self.unpack_test_train_dict()
            dataframe_red = X_train.loc[
                :, X_train.columns.isin(self.num_columns)
            ].copy()
            dataframe_red[self.target_variable] = Y_train
            for col in dataframe_red.columns:
                # Calculate Q1, Q2 and IQR
                q1 = dataframe_red[col].quantile(0.25)
                q3 = dataframe_red[col].quantile(0.75)
                iqr = q3 - q1
                # Apply filter with respect to IQR, including optional whiskers
                filter = (dataframe_red[col] > q1 - whisker_width * iqr) & (
                    dataframe_red[col] < q3 + whisker_width * iqr
                )
                dataframe_red = dataframe_red.loc[filter]
            X_train = dataframe_red
            Y_train = dataframe_red[self.target_variable]
            del dataframe_red[self.target_variable]
            del dataframe_red
            _ = gc.collect()
            return self.wrap_test_train_to_dict(X_train, X_test, Y_train, Y_test)

    def outlier_care(self, method="isolation", how="append", threshold=None):
        """
        This method handles outliers isolation forest only currently.
        :param method: Chose the method of outlier detection. Either 'IQR', 'z_avg or 'iqr_avg'.
        :param how: Chose 'adjust' to correct outliers by adjusting them to IQR (for IQR only), 'delete' to delete all
        rows with outliers or 'append' to append outlier scores.
        :param threshold: Define by how many range an outlier has to be off to be interpreted as outlier.
        :return: Returns instantiated dataframe object.
        """
        self.get_current_timestamp("Handle outliers")
        logging.info("Started outlier handling.")
        logging.info(f"RAM memory {psutil.virtual_memory()[2]} percent used.")
        if method == "isolation" and how == "append":
            logging.info("Finished outlier handling.")
            logging.info(f"RAM memory {psutil.virtual_memory()[2]} percent used.")
            return self.isolation_forest_identifier(how=how, threshold=threshold)
        elif method == "isolation" and how == "delete":
            logging.info("Finished outlier handling.")
            logging.info(f"RAM memory {psutil.virtual_memory()[2]} percent used.")
            return self.isolation_forest_identifier(how=how, threshold=threshold)
        elif method == "iqr":
            logging.info("Finished outlier handling.")
            logging.info(f"RAM memory {psutil.virtual_memory()[2]} percent used.")
            return self.iqr_remover(threshold=1.5)

    def datetime_converter(  # noqa: C901
        self, datetime_handling="all", force_conversion=False
    ):
        """
        Takes in a dataframe and processes date and datetime columns by categorical and/or cyclic transformation.
        Tries to identify datetime columns automatically, if no date columns have been provided during class
        instantiation.
        :param datetime_handling: Chose '
        :return:
        """
        if self.prediction_mode:
            if not self.date_columns:
                logging.info("Started automatic datetime column detection.")
                logging.info(f"RAM memory {psutil.virtual_memory()[2]} percent used.")
                date_columns = []
                # convert date columns from object to datetime type
                for col in self.dataframe.columns:
                    if col not in self.num_columns:
                        try:
                            self.dataframe[col] = pd.to_datetime(
                                self.dataframe[col], yearfirst=True
                            )
                            date_columns.append(col)
                        except Exception:
                            if force_conversion:
                                self.dataframe[col] = pd.to_datetime(
                                    self.dataframe[col], yearfirst=True, errors="coerce"
                                )
                                date_columns.append(col)
                logging.info("Finished automatic datetime column detection.")
                logging.info(f"RAM memory {psutil.virtual_memory()[2]} percent used.")
            else:
                date_columns = self.date_columns
                for col in date_columns:
                    try:
                        self.dataframe[col] = pd.to_datetime(
                            self.dataframe[col], yearfirst=True
                        )
                    except KeyError:
                        pass

        else:
            X_train, X_test, Y_train, Y_test = self.unpack_test_train_dict()
            if not self.date_columns:
                logging.info("Started automatic datetime column detection.")
                logging.info(f"RAM memory {psutil.virtual_memory()[2]} percent used.")
                date_columns = []
                # convert date columns from object to datetime type
                for col in X_train.columns:
                    if col not in self.num_columns:
                        try:
                            X_train[col] = pd.to_datetime(X_train[col], yearfirst=True)
                            X_test[col] = pd.to_datetime(X_test[col], yearfirst=True)
                            date_columns.append(col)
                        except Exception:
                            if force_conversion:
                                X_train[col] = pd.to_datetime(
                                    X_train[col], yearfirst=True, errors="coerce"
                                )
                                X_test[col] = pd.to_datetime(
                                    X_test[col], yearfirst=True, errors="coerce"
                                )
                                date_columns.append(col)
            else:
                date_columns = self.date_columns
                for col in date_columns:
                    try:
                        X_train[col] = pd.to_datetime(
                            X_train[col], yearfirst=True, errors="coerce"
                        )
                        X_test[col] = pd.to_datetime(
                            X_test[col], yearfirst=True, errors="coerce"
                        )
                    except KeyError:
                        # might happen if deleted due to high nulls
                        pass
            logging.info("Finished automatic datetime column detection.")
            logging.info(f"RAM memory {psutil.virtual_memory()[2]} percent used.")

        self.date_columns_created = {}
        self.new_sin_cos_col_names = []  # used to filter out these columns from binning

        def date_converter(dataframe):
            """
            Takes in a dataframe and loops through datetime columns to and extracts the date parts month, day, dayofweek
            and hour and adds them as additional columns.
            :param dataframe:
            :return: Returns modified dataframe.
            """
            for c in date_columns:
                if c in dataframe.columns:
                    if dataframe[c].dt.month.nunique() > 0:
                        dataframe[c + "_month"] = dataframe[c].dt.month
                        self.date_columns_created[c + "_month"] = "month"
                    if dataframe[c].dt.day.nunique() > 0:
                        dataframe[c + "_day"] = dataframe[c].dt.day
                        self.date_columns_created[c + "_day"] = "day"
                    if dataframe[c].dt.dayofweek.nunique() > 0:
                        dataframe[c + "_dayofweek"] = dataframe[c].dt.dayofweek
                        self.date_columns_created[c + "_dayofweek"] = "dayofweek"
                    if dataframe[c].dt.hour.nunique() > 0:
                        dataframe[c + "_hour"] = dataframe[c].dt.hour
                        self.date_columns_created[c + "_hour"] = "hour"
            return dataframe

        def cos_sin_transformation(dataframe):
            """
            Takes in a dataframe and loops through date columns. Create sine and cosine features and appends them
            as new columns.
            :param dataframe:
            :return: Returns modified dataframe.
            """
            for c in self.date_columns_created:
                if c in dataframe.columns:
                    if self.date_columns_created[c] == "month":
                        dataframe[c + "_sin"] = np.sin(
                            dataframe[c] * (2.0 * np.pi / 12)
                        )
                        dataframe[c + "_cos"] = np.cos(
                            dataframe[c] * (2.0 * np.pi / 12)
                        )
                        self.new_sin_cos_col_names.append(c + "_sin")
                        self.new_sin_cos_col_names.append(c + "_cos")
                        dataframe.drop(c, axis=1, inplace=True)
                    elif self.date_columns_created[c] == "day":
                        dataframe[c + "_sin"] = np.sin(
                            dataframe[c] * (2.0 * np.pi / 31)
                        )
                        dataframe[c + "_cos"] = np.cos(
                            dataframe[c] * (2.0 * np.pi / 31)
                        )
                        self.new_sin_cos_col_names.append(c + "_sin")
                        self.new_sin_cos_col_names.append(c + "_cos")
                        dataframe.drop(c, axis=1, inplace=True)
                    elif self.date_columns_created[c] == "dayofweek":
                        dataframe[c + "_sin"] = np.sin(
                            (dataframe[c] + 1) * (2.0 * np.pi / 7)
                        )
                        dataframe[c + "_cos"] = np.cos(
                            (dataframe[c] + 1) * (2.0 * np.pi / 7)
                        )
                        self.new_sin_cos_col_names.append(c + "_sin")
                        self.new_sin_cos_col_names.append(c + "_cos")
                        dataframe.drop(c, axis=1, inplace=True)
                    elif self.date_columns_created[c] == "hour":
                        dataframe[c + "_sin"] = np.sin(
                            dataframe[c] * (2.0 * np.pi / 24)
                        )
                        dataframe[c + "_cos"] = np.cos(
                            dataframe[c] * (2.0 * np.pi / 24)
                        )
                        self.new_sin_cos_col_names.append(c + "_sin")
                        self.new_sin_cos_col_names.append(c + "_cos")
                        dataframe.drop(c, axis=1, inplace=True)
                    elif self.date_columns_created[c] == "dayofyear":
                        dataframe[c + "_sin"] = np.sin(
                            dataframe[c] * (2.0 * np.pi / 365)
                        )
                        dataframe[c + "_cos"] = np.cos(
                            dataframe[c] * (2.0 * np.pi / 365)
                        )
                        self.new_sin_cos_col_names.append(c + "_sin")
                        self.new_sin_cos_col_names.append(c + "_cos")
                        dataframe.drop(c, axis=1, inplace=True)
            return dataframe

        self.get_current_timestamp(task="Apply datetime transformation")
        logging.info("Started datetime column handling.")
        if self.prediction_mode:
            datetime_handling = self.preprocess_decisions["datetime_handling"]
            if datetime_handling == "cyclic":
                self.dataframe = cos_sin_transformation(self.dataframe)
            elif datetime_handling == "categorical":
                self.dataframe = date_converter(self.dataframe)
            elif datetime_handling == "all":
                self.dataframe = date_converter(self.dataframe)
                self.dataframe = cos_sin_transformation(self.dataframe)
            else:
                pass

        elif datetime_handling == "cyclic":
            X_train, X_test, Y_train, Y_test = self.unpack_test_train_dict()
            X_train = cos_sin_transformation(X_train)
            X_test = cos_sin_transformation(X_test)
        elif datetime_handling == "categorical":
            X_train, X_test, Y_train, Y_test = self.unpack_test_train_dict()
            X_train = date_converter(X_train)
            X_test = date_converter(X_test)
        elif datetime_handling == "all":
            X_train, X_test, Y_train, Y_test = self.unpack_test_train_dict()
            X_train = date_converter(X_train)
            X_train = cos_sin_transformation(X_train)
            X_test = date_converter(X_test)
            X_test = cos_sin_transformation(X_test)
        else:
            X_train, X_test, Y_train, Y_test = self.unpack_test_train_dict()

        if self.prediction_mode:
            # drop initial date columns
            for dates in date_columns:
                if dates in self.dataframe.columns:
                    # safe_copy = all_data[dates].copy()
                    self.dataframe.drop(dates, axis=1, inplace=True)
            logging.info("Finished datetime column handling.")
            logging.info(f"RAM memory {psutil.virtual_memory()[2]} percent used.")
            return self.dataframe
        else:
            # drop initial date columns
            for dates in date_columns:
                if dates in X_train.columns:
                    # safe_copy = all_data[dates].copy()
                    X_train.drop(dates, axis=1, inplace=True)
                    X_test.drop(dates, axis=1, inplace=True)
            self.preprocess_decisions["datetime_handling"] = datetime_handling
            logging.info("Finished datetime column handling.")
            logging.info(f"RAM memory {psutil.virtual_memory()[2]} percent used.")
            return (
                self.wrap_test_train_to_dict(X_train, X_test, Y_train, Y_test),
                self.date_columns_created,
            )

    def onehot_pca(self):
        """
        Takes categorical columns, executes onehot encoding on them and reduces dimensionality with PCA.
        :return: Updates class attributes.
        """
        self.get_current_timestamp(task="Onehot + PCA categorical features")
        logging.info("Started Onehot + PCA categorical features.")
        if self.prediction_mode:
            if len(self.cat_columns_encoded) > 0:
                df_branch = self.dataframe[self.cat_columns_encoded].copy()
                enc = self.preprocess_decisions["onehot_pca"]["onehot_encoder"]
                df_branch = enc.transform(df_branch[self.cat_columns_encoded])
                df_branch.fillna(0, inplace=True)
                onehot_cols = df_branch.columns
                # pca = self.preprocess_decisions["onehot_pca"]["pca_encoder"]
                pca = PCA(n_components=2)
                pred_comps = pca.fit_transform(df_branch[onehot_cols])
                df_branch = pd.DataFrame(pred_comps, columns=["PC-1", "PC-2"])
                for col in df_branch.columns:
                    self.dataframe[f"{col}_pca"] = df_branch[col]
                del df_branch
                del pca
                del pred_comps
                del enc
                _ = gc.collect()
            else:
                pass
            logging.info("Finished Onehot + PCA categorical features.")
            return self.dataframe
        else:
            X_train, X_test, Y_train, Y_test = self.unpack_test_train_dict()
            self.preprocess_decisions["onehot_pca"] = {}
            if self.cat_columns_encoded:
                cat_columns = self.cat_columns_encoded
            else:
                cat_columns = X_train.select_dtypes(
                    include=["object"]
                ).columns.to_list()
                self.cat_columns_encoded = cat_columns

            if len(self.cat_columns_encoded) > 0:
                enc = OneHotEncoder(handle_unknown="ignore")
                X_train_branch = X_train[cat_columns].copy()
                X_test_branch = X_test[cat_columns].copy()
                X_train_branch = enc.fit_transform(X_train_branch[cat_columns], Y_train)
                X_test_branch = enc.transform(X_test_branch[cat_columns])
                onehot_cols = X_train_branch.columns
                X_train_branch.fillna(0, inplace=True)
                X_test_branch.fillna(0, inplace=True)
                pca = PCA(n_components=2)
                # pac = pacmap.PaCMAP(n_dims=2)
                train_comps = pca.fit_transform(X_train_branch[onehot_cols])
                X_train_branch = pd.DataFrame(train_comps, columns=["PC-1", "PC-2"])
                test_comps = pca.transform(X_test_branch[onehot_cols])
                X_test_branch = pd.DataFrame(test_comps, columns=["PC-1", "PC-2"])
                pca_cols = []
                for col in X_train_branch.columns:
                    X_train[f"{col}_pca"] = X_train_branch[col]
                    X_test[f"{col}_pca"] = X_test_branch[col]
                    pca_cols.append(f"{col}_pca")
                self.preprocess_decisions["onehot_pca"]["pca_cols"] = pca_cols
                self.preprocess_decisions["onehot_pca"]["onehot_encoder"] = enc
                self.preprocess_decisions["onehot_pca"]["pca_encoder"] = pca
                del X_train_branch
                del X_test_branch
                del pca
                del train_comps
                del test_comps
                _ = gc.collect()
            else:
                pass
            logging.info("Finished Onehot + PCA categorical features.")
            return self.wrap_test_train_to_dict(X_train, X_test, Y_train, Y_test)

    def numeric_binarizer_pca(self):
        self.get_current_timestamp(
            task="Binarize numeric columns + PCA binarized features"
        )
        logging.info("Started to binarize numeric columns + PCA binarized features.")
        if self.prediction_mode:
            if len(self.num_columns_encoded) > 0:
                num_cols_binarized_created = []
                for num_col in self.num_columns_encoded:
                    self.dataframe[num_col + "_binarized"] = self.dataframe[
                        num_col
                    ].apply(lambda x: 1 if x > 0 else 0)
                    num_cols_binarized_created.append(num_col + "_binarized")
                pca = PCA(n_components=2)
                df_branch = self.dataframe.copy()
                pred_comps = pca.fit_transform(df_branch[num_cols_binarized_created])
                df_branch = pd.DataFrame(pred_comps, columns=["Num_PC-1", "Num_PC-2"])
                for col in df_branch.columns:
                    self.dataframe[f"{col}_num_pca"] = df_branch[col]
                del df_branch
                del pred_comps
                del pca
                _ = gc.collect()
            else:
                pass
            logging.info(
                "Finished to binarize numeric columns + PCA binarized features."
            )
            return self.dataframe
        else:
            X_train, X_test, Y_train, Y_test = self.unpack_test_train_dict()
            self.preprocess_decisions["numeric_binarizer_pca"] = {}

            encoded_num_cols = []
            for vartype in self.num_dtypes:
                try:
                    filtered_columns = X_train.select_dtypes(
                        include=[vartype]
                    ).columns.to_list()
                    for _pcas in filtered_columns:
                        try:
                            filtered_columns.remove("Num_PC-1_num_pca")
                            filtered_columns.remove("Num_PC-2_num_pca")
                        except Exception:
                            pass
                    for i in filtered_columns:
                        try:
                            encoded_num_cols.remove(i)
                        except Exception:
                            pass

                    filtered_columns = [
                        x for x in filtered_columns if "tfids_" not in x
                    ]
                    # filtered_columns = [ x for x in filtered_columns if "POS PC-" not in x]
                    # filtered_columns = [ x for x in filtered_columns if "textblob_sentiment_score" not in x]
                    # filtered_columns = [ x for x in filtered_columns if "TFIDF PC" not in x]
                    # filtered_columns = [ x for x in filtered_columns if "tfid_bayes_" not in x]

                    if len(filtered_columns) > 0:
                        num_cols_binarized_created = []
                        for num_col in filtered_columns:
                            X_train[num_col + "_binarized"] = X_train[num_col].apply(
                                lambda x: 1 if x > 0 else 0
                            )
                            X_test[num_col + "_binarized"] = X_test[num_col].apply(
                                lambda x: 1 if x > 0 else 0
                            )
                            num_cols_binarized_created.append(num_col + "_binarized")
                            encoded_num_cols.append(num_col)
                        pca = PCA(n_components=2)
                        X_train_branch = X_train.copy()
                        X_test_branch = X_test.copy()
                        train_comps = pca.fit_transform(
                            X_train_branch[num_cols_binarized_created]
                        )
                        test_comps = pca.fit_transform(
                            X_test_branch[num_cols_binarized_created]
                        )
                        X_train_branch = pd.DataFrame(
                            train_comps, columns=["Num_PC-1", "Num_PC-2"]
                        )
                        X_test_branch = pd.DataFrame(
                            test_comps, columns=["Num_PC-1", "Num_PC-2"]
                        )
                        pca_cols = []
                        for col in X_train_branch.columns:
                            X_train[f"{col}_num_pca"] = X_train_branch[col]
                            X_test[f"{col}_num_pca"] = X_test_branch[col]
                            pca_cols.append(f"{col}_num_pca")
                        self.preprocess_decisions["numeric_binarizer_pca"][
                            f"pca_cols_{vartype}"
                        ] = pca_cols
                        del X_train_branch
                        del X_test_branch
                        del train_comps
                        del test_comps
                        del pca
                        _ = gc.collect()
                    else:
                        pass
                except ValueError:
                    pass
            self.num_columns_encoded = encoded_num_cols
            logging.info(
                "Finished to binarize numeric columns + PCA binarized features."
            )
            return self.wrap_test_train_to_dict(X_train, X_test, Y_train, Y_test)

    def target_encode_multiclass(self, X, y=None, mode="fit"):
        algorithm = "multiclass_target_encoding_onehotter"
        if mode == "transform":
            enc = self.preprocess_decisions["category_encoders"][
                f"{algorithm}_all_cols"
            ]
            class_names = self.preprocess_decisions["category_encoders"]["seen_targets"]
        else:
            enc = OneHotEncoder()
            enc.fit(y)
            y_onehot = enc.transform(y)
            class_names = y_onehot.columns
            self.preprocess_decisions["category_encoders"]["seen_targets"] = class_names
        X_obj = X.select_dtypes("object").copy()
        X = X.select_dtypes(exclude="object")
        for class_ in class_names:
            if mode == "transform":
                target_enc = self.preprocess_decisions["category_encoders"][
                    f"multiclass_target_encoder_all_cols_{class_}"
                ]
            else:
                target_enc = TargetEncoder()
                target_enc.fit(X_obj, y_onehot[class_])
                self.preprocess_decisions["category_encoders"][
                    f"multiclass_target_encoder_all_cols_{class_}"
                ] = target_enc
            temp = target_enc.transform(X_obj)
            temp.columns = [str(x) + "_" + str(class_) for x in temp.columns]
            X = pd.concat([X, temp], axis=1)
        self.preprocess_decisions["category_encoders"][f"{algorithm}_all_cols"] = enc
        return X

    def category_encoding(self, algorithm="target"):
        """
        Takes in a dataframe and applies the chosen category encoding algorithm to categorical columns.
        :param algorithm: Chose type of encoding as 'target' (default), 'onehot', 'woee', 'ordinal', 'leaveoneout' and 'GLMM'.
        :return: Returns modified dataframe.
        """
        self.get_current_timestamp("Execute categorical encoding")
        logging.info("Started category encoding.")
        logging.info(f"RAM memory {psutil.virtual_memory()[2]} percent used.")
        if self.prediction_mode:
            cat_columns = self.cat_columns_encoded
            if algorithm == "target" and self.class_problem == "multiclass":
                self.dataframe[cat_columns] = self.target_encode_multiclass(
                    self.dataframe[cat_columns], mode="transform"
                )
            else:
                enc = self.preprocess_decisions["category_encoders"][
                    f"{algorithm}_all_cols"
                ]
                self.dataframe[cat_columns] = enc.transform(self.dataframe[cat_columns])
            logging.info("Finished category encoding.")
            logging.info(f"RAM memory {psutil.virtual_memory()[2]} percent used.")
            return self.dataframe
        else:
            X_train, X_test, Y_train, Y_test = self.unpack_test_train_dict()
            cat_columns = X_train.select_dtypes(include=["object"]).columns.to_list()
            self.cat_columns_encoded = cat_columns
            self.preprocess_decisions["category_encoders"] = {}
            if algorithm == "target":
                if self.class_problem in ["binary", "regression"]:
                    enc = TargetEncoder(cols=cat_columns)
                    X_train[cat_columns] = enc.fit_transform(
                        X_train[cat_columns], Y_train
                    )
                    X_test[cat_columns] = enc.transform(X_test[cat_columns])
                    self.preprocess_decisions["category_encoders"][
                        f"{algorithm}_all_cols"
                    ] = enc
                else:
                    X_train[cat_columns] = self.target_encode_multiclass(
                        X_train[cat_columns], Y_train, mode="fit"
                    )
                    X_test[cat_columns] = self.target_encode_multiclass(
                        X_test[cat_columns], mode="transform"
                    )
            elif algorithm == "onehot":
                enc = OneHotEncoder(handle_unknown="ignore")
                X_train[cat_columns] = enc.fit_transform(X_train[cat_columns], Y_train)
                X_test[cat_columns] = enc.transform(X_test[cat_columns])
                self.preprocess_decisions["category_encoders"][
                    f"{algorithm}_all_cols"
                ] = enc
            elif algorithm == "woee":
                enc = WOEEncoder(cols=cat_columns)
                X_train[cat_columns] = enc.fit_transform(X_train[cat_columns], Y_train)
                X_test[cat_columns] = enc.transform(X_test[cat_columns])
                self.preprocess_decisions["category_encoders"][
                    f"{algorithm}_all_cols"
                ] = enc
            elif algorithm == "GLMM":
                enc = GLMMEncoder(cols=cat_columns)
                # enc = NestedCVWrapper(enc_enc, random_state=42)
                X_train[cat_columns] = enc.fit_transform(X_train[cat_columns], Y_train)
                X_test[cat_columns] = enc.transform(X_test[cat_columns])
                self.preprocess_decisions["category_encoders"][
                    f"{algorithm}_all_cols"
                ] = enc
            elif algorithm == "ordinal":
                enc = OrdinalEncoder(cols=cat_columns)
                X_train = enc.fit_transform(X_train, Y_train)
                X_test = enc.transform(X_test)
                self.preprocess_decisions["category_encoders"][
                    f"{algorithm}_all_cols"
                ] = enc
            elif algorithm == "leaveoneout":
                enc = LeaveOneOutEncoder(cols=cat_columns)
                # enc = NestedCVWrapper(enc_enc, random_state=42)
                X_train[cat_columns] = enc.fit_transform(X_train[cat_columns], Y_train)
                X_test[cat_columns] = enc.transform(X_test[cat_columns])
                self.preprocess_decisions["category_encoders"][
                    f"{algorithm}_all_cols"
                ] = enc
            logging.info("Finished category encoding.")
            logging.info(f"RAM memory {psutil.virtual_memory()[2]} percent used.")
            X_train.drop(cat_columns, axis=1)
            X_test.drop(cat_columns, axis=1)
            try:
                del enc
                _ = gc.collect()
            except UnboundLocalError:
                pass
            return self.wrap_test_train_to_dict(X_train, X_test, Y_train, Y_test)

    def remove_collinearity(self, threshold=0.8):
        """
        Loops through all columns and checks, if features are highly positively correlated.
        If correlation is above given threshold, then only one column is kept.
        :param threshold: Maximum allowed correlation. Expects a float from -1 to +1.
        :return: Returns modified dataframe.
        """
        self.get_current_timestamp("Remove collinearity")

        def correlation(dataset, threshold=threshold):
            col_corr = set()  # Set of all the names of deleted columns
            corr_matrix = dataset.corr()
            for i in range(len(corr_matrix.columns)):
                for j in range(i):
                    if (corr_matrix.iloc[i, j] >= threshold) and (
                        corr_matrix.columns[j] not in col_corr
                    ):
                        colname = corr_matrix.columns[i]  # getting the name of column
                        col_corr.add(colname)
                        del_corr.append(colname)
                        if colname in dataset.columns:
                            del dataset[colname]  # deleting the column from the dataset
            del corr_matrix
            _ = gc.collect()
            return dataset

        logging.info("Started removing collinearity.")
        logging.info(f"RAM memory {psutil.virtual_memory()[2]} percent used.")
        if self.prediction_mode:
            threshold = self.preprocess_decisions["remove_collinearity_threshold"]
            self.dataframe = self.dataframe.drop(self.excluded, axis=1)
            logging.info("Finished removing collinearity.")
        else:
            X_train, X_test, Y_train, Y_test = self.unpack_test_train_dict()
            del_corr = []
            X_train = correlation(X_train, 0.8)
            X_test = X_test.drop(del_corr, axis=1)
            self.excluded = del_corr
            self.preprocess_decisions["remove_collinearity_threshold"] = threshold
            logging.info("Finished removing collinearity.")
            logging.info(f"RAM memory {psutil.virtual_memory()[2]} percent used.")
            return (
                self.wrap_test_train_to_dict(X_train, X_test, Y_train, Y_test),
                self.excluded,
            )

    def smote_data(self):
        """
        Applies vanilla form of Synthetical Minority Over-Sampling Technique.
        :return: Returns modified dataframe.
        """
        self.get_current_timestamp("Smote data")
        if self.prediction_mode:
            logging.info("Skipped SMOTE due to prediction mode.")
            pass
        else:
            logging.info("Started SMOTE.")
            logging.info(f"RAM memory {psutil.virtual_memory()[2]} percent used.")
            oversample = SMOTE(n_jobs=-1)
            X_train, X_test, Y_train, Y_test = self.unpack_test_train_dict()
            X_train_cols = X_train.columns
            X_train, Y_train = oversample.fit_resample(X_train, Y_train)
            X_train = pd.DataFrame(X_train, columns=X_train_cols)
            logging.info("Finished SMOTE.")
            logging.info(f"RAM memory {psutil.virtual_memory()[2]} percent used.")
            del oversample
            _ = gc.collect()
            return self.wrap_test_train_to_dict(X_train, X_test, Y_train, Y_test)

    def naive_undersampling(self, df, target_name):
        """
        Takes a dataframe and the name of the target variable to undersample all classes other than the minority class.
        This is a naive undersampling technique and should only be done on the training dataset.
        :param df: Expects a Pandas dataframe.
        :param target_name: Expects a string with the name of the target column.
        :return: Returns the modified Pandas dataframe.
        """
        classes = df[target_name].value_counts().to_dict()
        least_class_amount = min(classes.values())
        classes_list = []
        for key in classes:
            classes_list.append(df[df[target_name] == key])
        classes_sample = []
        for i in range(0, len(classes_list) - 1):
            classes_sample.append(
                classes_list[i].sample(least_class_amount, random_state=50)
            )
        df_maybe = pd.concat(classes_sample)
        final_df = pd.concat([df_maybe, classes_list[-1]], axis=0)
        final_df = final_df.reset_index(drop=True)
        return final_df

    def naive_oversampling(self, df, target_name):
        classes = df[target_name].value_counts().to_dict()
        most = max(classes.values())
        classes_list = []
        for key in classes:
            classes_list.append(df[df[target_name] == key])
        classes_sample = []
        for i in range(1, len(classes_list)):
            classes_sample.append(
                classes_list[i].sample(most, replace=True, random_state=50)
            )
        df_maybe = pd.concat(classes_sample)
        final_df = pd.concat([df_maybe, classes_list[0]], axis=0)
        final_df = final_df.reset_index(drop=True)
        return final_df

    def undersample_train_data(self):
        if self.prediction_mode:
            pass
        else:
            if self.class_problem == "regression":
                pass
            else:
                X_train, X_test, Y_train, Y_test = self.unpack_test_train_dict()
                X_train[self.target_variable] = Y_train
                X_train = self.naive_undersampling(X_train, self.target_variable)
                Y_train = X_train[self.target_variable]
                X_train.drop(self.target_variable, axis=1)
                return self.wrap_test_train_to_dict(X_train, X_test, Y_train, Y_test)

    def oversample_train_data(self):
        if self.prediction_mode:
            pass
        else:
            if self.class_problem == "regression":
                pass
            else:
                X_train, X_test, Y_train, Y_test = self.unpack_test_train_dict()
                X_train[self.target_variable] = Y_train
                X_train = self.naive_oversampling(X_train, self.target_variable)
                # X_train = X_train.sample(frac=0.50)
                Y_train = X_train[self.target_variable]
                X_train.drop(self.target_variable, axis=1)
                return self.wrap_test_train_to_dict(X_train, X_test, Y_train, Y_test)

    def create_trainers(self):
        if self.class_problem == "binary" or self.class_problem == "multiclass":
            if self.rapids_acceleration:
                from cuml.ensemble import RandomForestClassifier

                model_2 = RandomForestClassifier(
                    max_features=1.0,
                    max_depth=8,
                    output_type="numpy",
                    random_state=self.preprocess_decisions["random_state_counter"],
                )
            else:
                # model_1 = VWClassifier()
                model_2 = lgb.LGBMClassifier(
                    random_state=self.preprocess_decisions["random_state_counter"]
                )
        else:
            if self.rapids_acceleration:
                from cuml.ensemble import RandomForestRegressor

                model_2 = RandomForestRegressor(
                    max_features=1.0,
                    max_depth=8,
                    output_type="numpy",
                    random_state=self.preprocess_decisions["random_state_counter"],
                )
            else:
                # model_1 = VWRegressor()
                model_2 = lgb.LGBMRegressor(
                    random_state=self.preprocess_decisions["random_state_counter"]
                )
        return model_2

    def meissner_cv_score(self, matthew_scores, penality_is_deducted=True):
        """
        Takes in a list of scores from a crossvalidation and returns the Meißner CV score.
        The Meißner CV score will penalize, if the cross validation scores have higher variance. It scales from minus
        infinity to 100. The Meißner CV score is intended to be used with matthew correlation scores, but could also be
        used for other metrics.
        :param matthew_scores: List of cross validation scores
        :param penality_is_deducted: If true, penality of higher variance shall be deducted from the cross validation scores.
        :return: Returns the Meißner CV score.
        """
        mean_matthew_corr = np.array(matthew_scores) * 100
        if penality_is_deducted:
            meissner_cv = np.power(
                np.mean(mean_matthew_corr) ** 3
                - (
                    np.sum(
                        abs(
                            mean_matthew_corr
                            - mean_matthew_corr
                            - np.std(mean_matthew_corr)
                        )
                    )
                )
                ** 3,
                1 / 3,
            )
        else:
            meissner_cv = np.power(
                np.mean(mean_matthew_corr) ** 3
                + (
                    np.sum(
                        abs(
                            mean_matthew_corr
                            - mean_matthew_corr
                            - np.std(mean_matthew_corr)
                        )
                    )
                )
                ** 3,
                1 / 3,
            )
        return meissner_cv

    def synthetic_floating_data_generator(  # noqa: C901
        self, column_name=None, metric=None, sample_size=None
    ):
        self.get_current_timestamp("Synthetic data augmentation")

        if self.prediction_mode:
            pass
        else:
            logging.info("Start creating synthetic data.")
            logging.info(f"RAM memory {psutil.virtual_memory()[2]} percent used.")
            X_train, X_test, Y_train, Y_test = self.unpack_test_train_dict()
            float_cols = [
                x
                for x, y in self.detected_col_types.items()
                if y in ["float", "int", "bool"]
                if x in X_train.columns.to_list()
            ]
            X_train = X_train[float_cols].copy()
            X_test = X_test[float_cols].copy()

            X_train_sample = X_train.copy()
            X_train_sample[self.target_variable] = Y_train
            X_train_sample = X_train_sample.sample(
                sample_size,
                random_state=self.preprocess_decisions["random_state_counter"],
            )
            Y_train_sample = X_train_sample[self.target_variable]
            X_train_sample = X_train_sample.drop(self.target_variable, axis=1)

            if self.rapids_acceleration:
                X_train = X_train.astype("float32")
                X_train_sample = X_train_sample.astype("float32")
                X_test = X_test.astype("float32")

            if metric:
                metric = metric
            elif self.class_problem == "binary":
                metric = make_scorer(matthews_corrcoef)
                problem = "binary"
                class_cats = Y_train_sample.unique()
            elif self.class_problem == "multiclass":
                metric = make_scorer(matthews_corrcoef)
                problem = "multiclass"
                class_cats = Y_train_sample.unique()
            elif self.class_problem == "regression":
                metric = "neg_mean_squared_error"
                problem = "regression"

            model_2 = self.create_trainers()
            model_2_copy = model_2
            model_3_copy = model_2

            if (
                self.preprocess_decisions["synthetic_augmentation_parameters_benchmark"]
                == 0
            ):
                # get benchmark
                try:
                    # train scores
                    scores_2 = cross_val_score(
                        model_2, X_train, Y_train, cv=10, scoring=metric
                    )
                    mae_2 = np.mean(scores_2)
                    train_mae = mae_2 * 100
                    # test scores
                    model_2.fit(X_train, Y_train)
                    scores_2_test = model_2.predict(X_test)
                    try:
                        matthew_2 = matthews_corrcoef(Y_test, scores_2_test)
                    except Exception:
                        matthew_2 = 0
                    test_mae = matthew_2 * 100
                    self.preprocess_decisions[
                        "synthetic_augmentation_parameters_benchmark"
                    ] = (train_mae + test_mae) / 2 - (abs(train_mae - test_mae)) ** 3
                except Exception:
                    self.preprocess_decisions[
                        "synthetic_augmentation_parameters_benchmark"
                    ] = 0
                else:
                    pass

            print(
                f"The benchmark score is {self.preprocess_decisions['synthetic_augmentation_parameters_benchmark']}."
            )

            # get core characteristics
            dist_max = int(X_train_sample[column_name].max() * 1.2)
            dist_min = int(X_train_sample[column_name].min() / 1.2)
            # dist_median = X_train_sample[column_name].median()
            dist_median_lowq = X_train_sample[column_name].quantile(0.25)
            dist_median_high = X_train_sample[column_name].quantile(0.75)

            if dist_max - dist_min <= 1:
                dist_max += 2
            if dist_median_high - dist_median_lowq <= 1:
                dist_median_high += 2

            if dist_median_lowq < 0 and dist_median_high <= 0:
                dist_median_high_inv = abs(dist_median_lowq)
                dist_median_lowq_inv = abs(dist_median_high)
            elif dist_median_lowq < 0 and dist_median_high > 0:
                if abs(dist_median_lowq) < abs(dist_median_high):
                    dist_median_high_inv = abs(dist_median_high)
                    dist_median_lowq_inv = abs(dist_median_lowq)
                else:
                    dist_median_high_inv = abs(dist_median_lowq)
                    dist_median_lowq_inv = abs(dist_median_high)
            else:
                dist_median_lowq_inv = dist_median_lowq
                dist_median_high_inv = dist_median_high

            if dist_min < 0 and dist_max <= 0:
                dist_max_inv = abs(dist_min)
                dist_min_inv = abs(dist_max)
            elif dist_min < 0 and dist_max > 0:
                if abs(dist_min) < abs(dist_max):
                    dist_max_inv = abs(dist_max)
                    dist_min_inv = abs(dist_min)
                else:
                    dist_max_inv = abs(dist_min)
                    dist_min_inv = abs(dist_max)
            else:
                dist_min_inv = dist_min
                dist_max_inv = dist_max

            if dist_max_inv - dist_min_inv <= 1:
                dist_max_inv += 2
            if dist_median_high_inv - dist_median_lowq_inv <= 1:
                dist_median_high_inv += 2

            if self.class_problem == "binary" or self.class_problem == "multiclass":
                pass
            else:
                X_train_sample[self.target_variable] = Y_train
                # sort on A
                X_train_sample.sort_values(self.target_variable, inplace=True)
                # create bins
                X_train_sample["bin"] = pd.cut(
                    X_train_sample[self.target_variable], 10, include_lowest=True
                )
                # group on bin
                group = X_train_sample.groupby("bin")
                # list comprehension to split groups into list of dataframes
                dfs = [group.get_group(x) for x in group.groups]

                Y_train_sample = X_train_sample[self.target_variable]
                X_train_sample = X_train_sample.drop(self.target_variable, axis=1)

            def objective(trial):
                param = {}

                sample_distribution = trial.suggest_categorical(
                    "sample_distribution",
                    [
                        "Uniform",
                        "Binomial",
                        "Poisson",
                        "Exponential",
                        "Gamma",
                        "Normal",
                        "Uniform",
                        "Pareto",
                        "Levy",
                        "dweibull",
                        "halfcauchy",
                        "halfnorm",
                        "powernorm",
                        "semicircular",
                        "tukeylambda",
                        "rdist",
                    ],
                )
                random_or_control_factor = trial.suggest_categorical(
                    "random_or_control_factor", ["Random", "Random pos", "Controlled"]
                )
                p_value = trial.suggest_loguniform("p_value", 0.05, 0.95)
                mu = trial.suggest_uniform(
                    "mu", dist_median_lowq_inv, dist_median_high_inv
                )
                scale = trial.suggest_int("scale", dist_min_inv, dist_max_inv)
                parteo_b = trial.suggest_uniform("parteo_b", dist_min_inv, dist_max_inv)
                uniformity = trial.suggest_uniform(
                    "uniformity", dist_min_inv, dist_max_inv
                )
                location = trial.suggest_int(
                    "location", dist_median_lowq_inv, dist_median_high_inv
                )
                lambda_value = trial.suggest_uniform("lambda_value", 1e-3, 10)
                c_value = trial.suggest_uniform("c_value", 1e-3, 10)
                pos_only_location = trial.suggest_uniform("pos_only_location", 0, 100)

                random_factor = trial.suggest_int("random_factor", dist_min, dist_max)
                if random_factor < 0:
                    random_factor_pos = random_factor + abs(dist_min)
                elif random_factor == 0:
                    random_factor_pos = random_factor + 1
                else:
                    random_factor_pos = random_factor

                param["sample_distribution"] = sample_distribution
                param["random_or_control_factor"] = random_or_control_factor
                param["p_value"] = p_value
                param["mu"] = mu
                param["scale"] = scale
                param["parteo_b"] = parteo_b
                param["random_factor"] = random_factor
                param["location"] = location
                param["lambda_value"] = lambda_value
                param["c_value"] = c_value
                param["pos_only_location"] = pos_only_location
                param["random_factor_pos"] = random_factor_pos

                temp_df_list = []
                X_train_sample[self.target_variable] = Y_train_sample
                if problem == "binary" or problem == "multiclass":
                    for class_inst in class_cats:
                        X_train_sample_class = X_train_sample[
                            (X_train_sample[self.target_variable] == class_inst)
                        ]
                        size = len(X_train_sample_class.index)
                        if sample_distribution == "Uniform":
                            gen_data = np.full((size,), uniformity)
                        elif sample_distribution == "Binomial":
                            gen_data = binom.rvs(
                                n=random_factor_pos, p=p_value, size=size
                            )
                        elif sample_distribution == "Poisson":
                            gen_data = poisson.rvs(mu=mu, size=size)
                        elif sample_distribution == "Exponential":
                            gen_data = expon.rvs(scale=scale, loc=location, size=size)
                        elif sample_distribution == "Gamma":
                            gen_data = gamma.rvs(a=mu, size=size)
                        elif sample_distribution == "Uniform":
                            gen_data = class_inst
                        elif sample_distribution == "Normal":
                            gen_data = norm.rvs(size=size, loc=location, scale=scale)
                        elif sample_distribution == "Pareto":
                            gen_data = pareto.rvs(parteo_b, size=size)
                        elif sample_distribution == "Levy":
                            gen_data = levy.rvs(size=size)
                            if random_or_control_factor == "Random":
                                gen_data = gen_data * random_factor
                            elif random_or_control_factor == "Random pos":
                                gen_data = gen_data * random_factor_pos
                            else:
                                gen_data += class_inst * 2
                        elif sample_distribution == "dweibull":
                            gen_data = dweibull.rvs(c=pos_only_location, size=size)
                        elif sample_distribution == "halfcauchy":
                            gen_data = halfcauchy.rvs(
                                loc=location, scale=scale, size=size
                            )
                        elif sample_distribution == "halfnorm":
                            gen_data = halfnorm.rvs(
                                loc=location, scale=scale, size=size
                            )
                        elif sample_distribution == "powernorm":
                            gen_data = powernorm.rvs(
                                c_value, loc=location, scale=scale, size=size
                            )
                        elif sample_distribution == "semicircular":
                            gen_data = semicircular.rvs(
                                loc=location, scale=scale, size=size
                            )
                        elif sample_distribution == "tukeylambda":
                            gen_data = tukeylambda.rvs(
                                lambda_value, loc=location, scale=scale, size=size
                            )
                        elif sample_distribution == "rdist":
                            gen_data = rdist.rvs(
                                c_value, loc=location, scale=scale, size=size
                            )
                        else:
                            gen_data = random_factor
                        try:
                            X_train_sample_class[column_name] = gen_data
                        except UnboundLocalError:
                            X_train_sample_class[column_name] = 0
                        temp_df_list.append(X_train_sample_class)

                else:
                    bin_encoder = 1
                    for X_train_sample_class in dfs:
                        size = len(X_train_sample_class.index)
                        class_inst = bin_encoder
                        bin_encoder += 1
                        if sample_distribution == "Uniform":
                            gen_data = np.full((size,), uniformity)
                        elif sample_distribution == "Binomial":
                            gen_data = binom.rvs(n=random_factor, p=p_value, size=size)
                        elif sample_distribution == "Poisson":
                            gen_data = poisson.rvs(mu=mu, size=size)
                        elif sample_distribution == "Exponential":
                            gen_data = expon.rvs(scale=scale, loc=location, size=size)
                        elif sample_distribution == "Gamma":
                            gen_data = gamma.rvs(a=mu, size=size)
                        elif sample_distribution == "Uniform":
                            gen_data = class_inst
                        elif sample_distribution == "Normal":
                            gen_data = norm.rvs(size=size, loc=location, scale=scale)
                        elif sample_distribution == "Pareto":
                            gen_data = pareto.rvs(parteo_b, size=size)
                        elif sample_distribution == "Levy":
                            gen_data = levy.rvs(size=size)
                            if random_or_control_factor == "Random":
                                gen_data = gen_data * random_factor
                            elif random_or_control_factor == "Random pos":
                                gen_data = gen_data * random_factor_pos
                            else:
                                gen_data += class_inst * 2
                        elif sample_distribution == "dweibull":
                            gen_data = dweibull.rvs(c=pos_only_location, size=size)
                        elif sample_distribution == "halfcauchy":
                            gen_data = halfcauchy.rvs(
                                loc=location, scale=scale, size=size
                            )
                        elif sample_distribution == "halfnorm":
                            gen_data = halfnorm.rvs(
                                loc=location, scale=scale, size=size
                            )
                        elif sample_distribution == "powernorm":
                            gen_data = powernorm.rvs(
                                c=c_value, loc=location, scale=scale, size=size
                            )
                        elif sample_distribution == "semicircular":
                            gen_data = semicircular.rvs(
                                loc=location, scale=scale, size=size
                            )
                        elif sample_distribution == "tukeylambda":
                            gen_data = tukeylambda.rvs(
                                lambda_value, loc=location, scale=scale, size=size
                            )
                        elif sample_distribution == "rdist":
                            gen_data = rdist.rvs(
                                c_value, loc=location, scale=scale, size=size
                            )
                        else:
                            gen_data = random_factor
                        try:
                            X_train_sample_class[column_name] = gen_data
                        except UnboundLocalError:
                            X_train_sample_class[column_name] = 0
                        X_train_sample_class = X_train_sample_class.drop("bin", axis=1)
                        temp_df_list.append(X_train_sample_class)

                temp_df = pd.concat(temp_df_list, ignore_index=False)
                Y_temp = temp_df[self.target_variable]
                temp_df = temp_df.drop(self.target_variable, axis=1)
                if self.rapids_acceleration:
                    temp_df = temp_df.astype("float32")

                # get train scores
                scores_2 = cross_val_score(
                    model_2_copy, temp_df, Y_temp, cv=10, scoring=metric
                )
                mae_2 = np.mean(scores_2)
                train_mae = mae_2 * 100
                # test scores
                model_2_copy.fit(temp_df, Y_temp)
                scores_2_test = model_2_copy.predict(X_test)
                try:
                    matthew_2 = matthews_corrcoef(Y_test, scores_2_test)
                except Exception:
                    matthew_2 = 0

                test_mae = matthew_2 * 100
                mae = (train_mae + test_mae) / 2 - (abs(train_mae - test_mae)) ** 3

                return mae

            algorithm = "synthetic_data_augmentation"

            sampler = optuna.samplers.TPESampler(
                multivariate=True,
                seed=self.preprocess_decisions["random_state_counter"],
            )
            study = optuna.create_study(
                direction="maximize", sampler=sampler, study_name=f"{algorithm}"
            )

            study.optimize(
                objective,
                n_trials=self.hyperparameter_tuning_rounds[
                    "synthetic_data_augmentation"
                ],
                timeout=self.hyperparameter_tuning_max_runtime_secs[
                    "synthetic_data_augmentation"
                ],
                show_progress_bar=True,
            )
            self.optuna_studies[f"{algorithm}"] = {}

            # get best logic
            best_parameters = study.best_trial.params
            temp_df_list = []
            X_train[self.target_variable] = Y_train

            if best_parameters["random_factor"] < 0:
                random_factor_pos = best_parameters["random_factor"] + abs(dist_min)
            elif best_parameters["random_factor"] == 0:
                random_factor_pos = best_parameters["random_factor"] + 1
            else:
                random_factor_pos = best_parameters["random_factor"]

            if self.class_problem == "binary" or self.class_problem == "multiclass":
                for class_inst in class_cats:
                    X_train_sample_class = X_train[
                        (X_train[self.target_variable] == class_inst)
                    ]
                    size = len(X_train_sample_class.index)
                    if best_parameters["sample_distribution"] == "Uniform":
                        gen_data = np.full((size,), best_parameters["uniformity"])
                    elif best_parameters["sample_distribution"] == "Binomial":
                        gen_data = binom.rvs(
                            n=random_factor_pos, p=best_parameters["p_value"], size=size
                        )
                    elif best_parameters["sample_distribution"] == "Poisson":
                        gen_data = poisson.rvs(mu=best_parameters["mu"], size=size)
                    elif best_parameters["sample_distribution"] == "Exponential":
                        gen_data = expon.rvs(
                            scale=best_parameters["scale"],
                            loc=best_parameters["location"],
                            size=size,
                        )
                    elif best_parameters["sample_distribution"] == "Gamma":
                        gen_data = gamma.rvs(a=best_parameters["mu"], size=size)
                    elif best_parameters["sample_distribution"] == "Uniform":
                        gen_data = class_inst
                    elif best_parameters["sample_distribution"] == "Normal":
                        gen_data = norm.rvs(
                            size=size,
                            loc=best_parameters["location"],
                            scale=best_parameters["scale"],
                        )
                    elif best_parameters["sample_distribution"] == "Pareto":
                        gen_data = pareto.rvs(best_parameters["parteo_b"], size=size)
                    elif best_parameters["sample_distribution"] == "Levy":
                        gen_data = levy.rvs(size=size)
                        if best_parameters["random_or_control_factor"] == "Random":
                            gen_data = gen_data * best_parameters["random_factor"]
                        elif (
                            best_parameters["random_or_control_factor"] == "Random pos"
                        ):
                            gen_data = gen_data * random_factor_pos
                        else:
                            gen_data += class_inst * 2
                    elif best_parameters["sample_distribution"] == "dweibull":
                        gen_data = dweibull.rvs(
                            best_parameters["pos_only_location"], size=size
                        )
                    elif best_parameters["sample_distribution"] == "halfcauchy":
                        gen_data = halfcauchy.rvs(
                            loc=best_parameters["location"],
                            scale=best_parameters["scale"],
                            size=size,
                        )
                    elif best_parameters["sample_distribution"] == "halfnorm":
                        gen_data = halfnorm.rvs(
                            loc=best_parameters["location"],
                            scale=best_parameters["scale"],
                            size=size,
                        )
                    elif best_parameters["sample_distribution"] == "powernorm":
                        gen_data = powernorm.rvs(
                            best_parameters["c_value"],
                            loc=best_parameters["location"],
                            scale=best_parameters["scale"],
                            size=size,
                        )
                    elif best_parameters["sample_distribution"] == "semicircular":
                        gen_data = semicircular.rvs(
                            loc=best_parameters["location"],
                            scale=best_parameters["scale"],
                            size=size,
                        )
                    elif best_parameters["sample_distribution"] == "tukeylambda":
                        gen_data = tukeylambda.rvs(
                            best_parameters["lambda_value"],
                            loc=best_parameters["location"],
                            scale=best_parameters["scale"],
                            size=size,
                        )
                    elif best_parameters["sample_distribution"] == "rdist":
                        gen_data = rdist.rvs(
                            best_parameters["c_value"],
                            loc=best_parameters["location"],
                            scale=best_parameters["scale"],
                            size=size,
                        )
                    else:
                        gen_data = best_parameters["random_factor"]
                    try:
                        X_train_sample_class[column_name] = gen_data
                    except UnboundLocalError:
                        X_train_sample_class[column_name] = 0
                    temp_df_list.append(X_train_sample_class)

            else:
                bin_encoder = 1
                for X_train_sample_class in dfs:
                    size = len(X_train_sample_class.index)
                    class_inst = bin_encoder
                    bin_encoder += 1
                    if best_parameters["sample_distribution"] == "Uniform":
                        gen_data = np.full((size,), best_parameters["uniformity"])
                    elif best_parameters["sample_distribution"] == "Binomial":
                        gen_data = binom.rvs(
                            n=random_factor_pos, p=best_parameters["p_value"], size=size
                        )
                    elif best_parameters["sample_distribution"] == "Poisson":
                        gen_data = poisson.rvs(mu=best_parameters["mu"], size=size)
                    elif best_parameters["sample_distribution"] == "Exponential":
                        gen_data = expon.rvs(
                            scale=best_parameters["scale"],
                            loc=best_parameters["location"],
                            size=size,
                        )
                    elif best_parameters["sample_distribution"] == "Gamma":
                        best_parameters["sample_distribution"] = gamma.rvs(
                            a=best_parameters["mu"], size=size
                        )
                    elif best_parameters["sample_distribution"] == "Uniform":
                        gen_data = class_inst
                    elif best_parameters["sample_distribution"] == "Normal":
                        gen_data = norm.rvs(
                            size=size,
                            loc=best_parameters["location"],
                            scale=best_parameters["scale"],
                        )
                    elif best_parameters["sample_distribution"] == "Pareto":
                        gen_data = pareto.rvs(best_parameters["parteo_b"], size=size)
                    elif best_parameters["sample_distribution"] == "Levy":
                        gen_data = levy.rvs(size=size)
                        if best_parameters["random_or_control_factor"] == "Random":
                            gen_data = gen_data * random_factor_pos
                        else:
                            gen_data += class_inst * 2
                    elif best_parameters["sample_distribution"] == "dweibull":
                        gen_data = dweibull.rvs(
                            best_parameters["pos_only_location"], size=size
                        )
                    elif best_parameters["sample_distribution"] == "halfcauchy":
                        gen_data = halfcauchy.rvs(
                            loc=best_parameters["location"],
                            scale=best_parameters["scale"],
                            size=size,
                        )
                    elif best_parameters["sample_distribution"] == "halfnorm":
                        gen_data = halfnorm.rvs(
                            loc=best_parameters["location"],
                            scale=best_parameters["scale"],
                            size=size,
                        )
                    elif best_parameters["sample_distribution"] == "powernorm":
                        gen_data = powernorm.rvs(
                            best_parameters["c_value"],
                            loc=best_parameters["location"],
                            scale=best_parameters["scale"],
                            size=size,
                        )
                    elif best_parameters["sample_distribution"] == "semicircular":
                        gen_data = semicircular.rvs(
                            loc=best_parameters["location"],
                            scale=best_parameters["scale"],
                            size=size,
                        )
                    elif best_parameters["sample_distribution"] == "tukeylambda":
                        gen_data = tukeylambda.rvs(
                            best_parameters["lambda_value"],
                            loc=best_parameters["location"],
                            scale=best_parameters["scale"],
                            size=size,
                        )
                    elif best_parameters["sample_distribution"] == "rdist":
                        gen_data = rdist.rvs(
                            best_parameters["c_value"],
                            loc=best_parameters["location"],
                            scale=best_parameters["scale"],
                            size=size,
                        )
                    else:
                        gen_data = best_parameters["random_factor"]

                    try:
                        X_train_sample_class[column_name] = gen_data
                    except UnboundLocalError:
                        X_train_sample_class[column_name] = 0
                    temp_df_list.append(X_train_sample_class)

            temp_df = pd.concat(temp_df_list, ignore_index=False)
            temp_df = temp_df.drop(self.target_variable, axis=1)

            # save copy of ol column
            original_col = X_train[column_name].copy()
            X_train[column_name] = temp_df[column_name]
            Y_train = X_train[self.target_variable]
            X_train = X_train.drop(self.target_variable, axis=1)
            if self.rapids_acceleration:
                X_train = X_train.astype("float32")

            try:
                # get train scores
                scores_2 = cross_val_score(
                    model_3_copy, X_train, Y_train, cv=10, scoring=metric
                )
                mae_2 = np.mean(scores_2)
                train_mae = mae_2 * 100
            except Exception:
                train_mae = 0

            # test scores
            model_3_copy.fit(X_train, Y_train)
            scores_2_test = model_3_copy.predict(X_test)
            try:
                matthew_2 = matthews_corrcoef(Y_test, scores_2_test)
            except Exception:
                matthew_2 = 0
            test_mae = matthew_2 * 100
            synthetic_mae = (train_mae + test_mae) / 2 - (
                abs(train_mae - test_mae)
            ) ** 3

            print(f"The synthetic score is {synthetic_mae}.")

            logging.info(f"RAM memory {psutil.virtual_memory()[2]} percent used.")

            # sort by index to return in correct order
            X_train = X_train.sort_index()

            # original data or synthetic data?
            if (
                synthetic_mae
                > self.preprocess_decisions[
                    "synthetic_augmentation_parameters_benchmark"
                ]
            ):
                print("Keep synthetic column.")
                self.preprocess_decisions["synthetic_augmentation_parameters"][
                    column_name
                ] = best_parameters
                self.preprocess_decisions[
                    "synthetic_augmentation_parameters_benchmark"
                ] = synthetic_mae
                return X_train[column_name]
            else:
                print("Keep original column. No improvement found.")
                return original_col

    def synthetic_data_augmentation(self):
        optuna.logging.set_verbosity(optuna.logging.WARNING)
        if self.prediction_mode:
            optuna.logging.set_verbosity(optuna.logging.INFO)
        else:
            logging.info("Start creating synthetic data.")
            logging.info(f"RAM memory {psutil.virtual_memory()[2]} percent used.")
            self.preprocess_decisions["synthetic_augmentation_parameters"] = {}
            self.preprocess_decisions["synthetic_augmentation_parameters_benchmark"] = 0
            X_train, X_test, Y_train, Y_test = self.unpack_test_train_dict()

            data_size = len(X_train.index)

            # get sample size to run brute force feature selection against
            if self.brute_force_selection_sample_size > data_size:
                sample_size = len(X_train.index)
            else:
                sample_size = self.brute_force_selection_sample_size

            # get copy of the dataframe
            self.preprocess_decisions["random_state_counter"] = 0

            # sort by index so returned column can match original dataframe
            Y_train = Y_train.sort_index()
            X_train = X_train.sort_index()
            # get columns which are floats and from the original dataset
            float_cols = [
                x
                for x, y in self.detected_col_types.items()
                if y in ["float", "int", "bool"]
                if x in X_train.columns.to_list()
            ]
            print(
                f"Synthetic augmentation will be executed on the following columns: {float_cols}"
            )
            num_float_cols = len(float_cols)

            for col in X_train[float_cols].columns.to_list():
                if self.detected_col_types[col] == "float":
                    print(
                        f"Started augmenting column {col}. Progress: {round(((self.preprocess_decisions['random_state_counter']+1)/num_float_cols)*100, 2)}%"
                    )
                    self.preprocess_decisions["random_state_counter"] += 1
                    self.set_random_seed()
                    binom.random_state = np.random.RandomState(
                        seed=self.preprocess_decisions["random_state_counter"]
                    )
                    poisson.random_state = np.random.RandomState(
                        seed=self.preprocess_decisions["random_state_counter"]
                    )
                    expon.random_state = np.random.RandomState(
                        seed=self.preprocess_decisions["random_state_counter"]
                    )
                    gamma.random_state = np.random.RandomState(
                        seed=self.preprocess_decisions["random_state_counter"]
                    )
                    norm.random_state = np.random.RandomState(
                        seed=self.preprocess_decisions["random_state_counter"]
                    )
                    pareto.random_state = np.random.RandomState(
                        seed=self.preprocess_decisions["random_state_counter"]
                    )
                    levy.random_state = np.random.RandomState(
                        seed=self.preprocess_decisions["random_state_counter"]
                    )
                    dweibull.random_state = np.random.RandomState(
                        seed=self.preprocess_decisions["random_state_counter"]
                    )
                    X_train[col] = self.synthetic_floating_data_generator(
                        column_name=col, sample_size=sample_size
                    )
                    self.wrap_test_train_to_dict(X_train, X_test, Y_train, Y_test)
                    print(f"Finished augmenting column {col}")
                else:
                    print(
                        f"Skipped augmentation for column {col}, because {col} is not of type float."
                    )
            print("Export training data with synthetic optimized features.")
            optuna.logging.set_verbosity(optuna.logging.INFO)
            return self.wrap_test_train_to_dict(X_train, X_test, Y_train, Y_test)

    def automated_feature_selection(  # noqa: C901
        self, model=None, metric=None, numeric_only=False
    ):
        """
        Uses boostaroota algorithm to automatically chose best features. boostaroota choses XGboost under
        the hood.
        :param metric: Metric to evaluate strength of features.
        :param float_only: If True, the feature selection will consider integer, floating and boolean columns only.
        :return: Returns reduced dataframe.
        """
        self.get_current_timestamp("Select best features")
        if self.prediction_mode:
            logging.info("Start filtering for preselected columns.")
            logging.info(f"RAM memory {psutil.virtual_memory()[2]} percent used.")
            if numeric_only:
                self.dataframe = self.dataframe[
                    self.preprocess_decisions["early_selected_features"]
                ]
            else:
                self.dataframe = self.dataframe[self.selected_feats]
            logging.info("Finished filtering preselected columns.")
            logging.info(f"RAM memory {psutil.virtual_memory()[2]} percent used.")
            return self.dataframe
        else:
            logging.info("Start automated feature selection.")
            logging.info(f"RAM memory {psutil.virtual_memory()[2]} percent used.")
            X_train, X_test, Y_train, Y_test = self.unpack_test_train_dict()

            # get sample size to run brute force feature selection against
            if self.feature_selection_sample_size > len(X_train.index):
                sample_size = len(X_train.index)
            else:
                sample_size = self.feature_selection_sample_size

            X_train_sample = X_train.copy()
            X_train_sample[self.target_variable] = Y_train
            X_train_sample = X_train_sample.sample(sample_size, random_state=42)
            Y_train_sample = X_train_sample[self.target_variable]
            X_train_sample = X_train_sample.drop(self.target_variable, axis=1)

            for col in X_train.columns:
                print(f"Features before selection are...{col}")
            if model:
                model = model
                metric = metric
                br = BoostARoota(clf=model)
            elif self.class_problem == "binary":
                if self.feature_selection_backend == "lgbm":
                    model = lgb.LGBMClassifier(random_state=42, objective="binary")
                    br = BoostARoota(clf=model)
                elif self.feature_selection_backend == "xgboost":
                    br = BoostARoota(metric="logloss")
            elif self.class_problem == "multiclass":
                if self.feature_selection_backend == "lgbm":
                    model = lgb.LGBMClassifier(random_state=42, objective="multiclass")
                    br = BoostARoota(clf=model)
                elif self.feature_selection_backend == "xgboost":
                    br = BoostARoota(metric="mlogloss")
            elif self.class_problem == "regression":
                if self.feature_selection_backend == "lgbm":
                    model = lgb.LGBMRegressor(random_state=42, objective="regression")
                    br = BoostARoota(clf=model)
                elif self.feature_selection_backend == "xgboost":
                    br = BoostARoota(metric="mae")

            if numeric_only:
                # get columns which are floats and from the original dataset
                float_cols = [
                    x
                    for x, y in self.detected_col_types.items()
                    if y in ["float", "int", "bool"]
                    if x in X_train.columns.to_list()
                ]
                other_cols = [
                    x for x in X_train.columns.to_list() if x not in float_cols
                ]
                X_train_temp = X_train_sample[float_cols]
                br.fit(X_train_temp, Y_train_sample)
                selected = br.keep_vars_
                all_cols = selected.values.tolist() + other_cols
                X_train = X_train[all_cols]
                X_test = X_test[all_cols]
                self.preprocess_decisions["early_selected_features"] = all_cols
                for i in selected:
                    print(f" Selected features are... {i}.")
            else:
                br.fit(X_train_sample, Y_train_sample)
                selected = br.keep_vars_
                X_train = X_train[selected]
                X_test = X_test[selected]
                self.selected_feats = selected
                for i in selected:
                    print(f" Selected features are... {i}.")
            logging.info("Finished automated feature selection.")
            del br
            del X_train_sample
            del Y_train_sample
            try:
                del X_train_temp
            except Exception:
                pass
            _ = gc.collect()
            logging.info(f"RAM memory {psutil.virtual_memory()[2]} percent used.")
            return (
                self.wrap_test_train_to_dict(X_train, X_test, Y_train, Y_test),
                self.selected_feats,
            )

    def bruteforce_random_feature_selection(self, metric=None):  # noqa: C901
        """
        Takes a dataframe or a sample of it. Select randomly features and runs Vowpal Wabbit on it with 10-fold cross
        validation. Evaluates performance and optimizes incrementally feature selection by learning from previous attempts.
        :param metric: Scoring metric for cross validation. Must be compatible for Sklearn's cross_val_score.
        :return: Updates class attributes
        """
        self.get_current_timestamp("Select best features")
        if self.prediction_mode:
            logging.info("Start filtering for final preselected columns.")
            logging.info(f"RAM memory {psutil.virtual_memory()[2]} percent used.")
            self.dataframe = self.dataframe[self.selected_feats]
            logging.info("Finished filtering final preselected columns.")
            logging.info(f"RAM memory {psutil.virtual_memory()[2]} percent used.")
            return self.dataframe
        else:
            logging.info("Start Vowpal bruteforce feature selection.")
            logging.info(f"RAM memory {psutil.virtual_memory()[2]} percent used.")
            optuna.logging.set_verbosity(optuna.logging.WARNING)
            X_train, X_test, Y_train, Y_test = self.unpack_test_train_dict()

            for col in X_train.columns:
                print(f"Features before selection are...{col}")

            problem = self.class_problem
            if metric:
                metric = metric
            elif self.class_problem == "binary":
                metric = make_scorer(matthews_corrcoef)
            elif self.class_problem == "multiclass":
                metric = make_scorer(matthews_corrcoef)
            elif self.class_problem == "regression":
                metric = "neg_mean_squared_error"

            data_size = len(X_train.index)

            # get sample size to run brute force feature selection against
            if self.brute_force_selection_sample_size > data_size:
                sample_size = len(X_train.index)
            else:
                sample_size = self.brute_force_selection_sample_size

            X_train_sample = X_train.copy()
            X_train_sample[self.target_variable] = Y_train
            X_train_sample = X_train_sample.sample(sample_size, random_state=42)
            Y_train_sample = X_train_sample[self.target_variable]
            X_train_sample = X_train_sample.drop(self.target_variable, axis=1)

            all_cols = X_train.columns.to_list()

            brute_force_selection_base_learner = self.brute_force_selection_base_learner

            def objective(trial):
                param = {}
                for col in all_cols:
                    param[col] = trial.suggest_int(col, 0, 1)

                if brute_force_selection_base_learner == "auto":
                    base_learner = trial.suggest_categorical(
                        "base_learner", ["lgbm", "vowal_wobbit"]
                    )
                elif brute_force_selection_base_learner == "double":
                    base_learner = None
                else:
                    base_learner = brute_force_selection_base_learner

                if base_learner == "lgbm":
                    if problem == "binary" or problem == "multiclass":
                        model = lgb.LGBMClassifier(random_state=1000)
                    else:
                        model = lgb.LGBMRegressor(random_state=1000)
                elif base_learner == "vowal_wobbit":
                    if problem == "binary" or problem == "multiclass":
                        model = VWClassifier()
                    else:
                        model = VWRegressor()
                elif brute_force_selection_base_learner == "double":
                    if problem == "binary" or problem == "multiclass":
                        model_1 = VWClassifier()
                        model_2 = lgb.LGBMClassifier(random_state=1000)
                    else:
                        model_1 = VWRegressor()
                        model_2 = lgb.LGBMRegressor(random_state=1000)
                else:
                    if problem == "binary" or problem == "multiclass":
                        model = VWClassifier()
                    else:
                        model = VWRegressor()

                temp_features = []
                for k, v in param.items():
                    if v == 1:
                        temp_features.append(k)
                    else:
                        pass

                if brute_force_selection_base_learner == "double":
                    try:
                        scores_1 = cross_val_score(
                            model_1,
                            X_train_sample[temp_features],
                            Y_train_sample,
                            cv=10,
                            scoring=metric,
                        )
                        scores_2 = cross_val_score(
                            model_2,
                            X_train_sample[temp_features],
                            Y_train_sample,
                            cv=10,
                            scoring=metric,
                        )
                        mae_1 = np.mean(scores_1)
                        mae_2 = np.mean(scores_2)
                        mae = (mae_1 + mae_2) / 2
                    except Exception:
                        mae = 0
                    return mae
                else:
                    try:
                        scores = cross_val_score(
                            model,
                            X_train_sample[temp_features],
                            Y_train_sample,
                            cv=10,
                            scoring=metric,
                        )
                        mae = np.mean(scores)
                    except Exception:
                        mae = 0
                    return mae

            algorithm = "bruteforce_random"

            sampler = optuna.samplers.TPESampler(
                multivariate=True, seed=42, consider_endpoints=True
            )
            study = optuna.create_study(
                direction="maximize", sampler=sampler, study_name=f"{algorithm}"
            )
            study.optimize(
                objective,
                n_trials=self.hyperparameter_tuning_rounds[algorithm],
                timeout=self.hyperparameter_tuning_max_runtime_secs[algorithm],
                gc_after_trial=True,
                show_progress_bar=True,
            )
            self.optuna_studies[f"{algorithm}"] = {}
            # optuna.visualization.plot_optimization_history(study).write_image('LGBM_optimization_history.png')
            # optuna.visualization.plot_param_importances(study).write_image('LGBM_param_importances.png')
            try:
                fig = optuna.visualization.plot_optimization_history(study)
                self.optuna_studies[f"{algorithm}_plot_optimization"] = fig
                fig.show()
            except ZeroDivisionError:
                print(
                    "Plotting of hyperparameter performances failed. This usually implicates an error during training."
                )

            if len(X_train.columns) <= 1000:
                fig = optuna.visualization.plot_param_importances(study)
                self.optuna_studies[f"{algorithm}_param_importance"] = fig
                fig.show()
            else:
                print(
                    "Skipped calculating feature importance due to expected runtime being too long."
                )

            best_feature_combination = study.best_trial.params
            final_features = []
            for k, v in best_feature_combination.items():
                if v == 1:
                    final_features.append(k)
                else:
                    pass

            X_train = X_train[final_features].copy()
            X_test = X_test[final_features].copy()
            _ = gc.collect()
            self.selected_feats = final_features
            for i in final_features:
                print(f" Final features are... {i}.")
            logging.info("Finished bruteforce random feature selection.")
            logging.info(f"RAM memory {psutil.virtual_memory()[2]} percent used.")
            optuna.logging.set_verbosity(optuna.logging.INFO)
            return (
                self.wrap_test_train_to_dict(X_train, X_test, Y_train, Y_test),
                self.selected_feats,
            )

    def delete_unpredictable_training_rows(self):
        if self.prediction_mode:
            pass
        else:
            from sklearn.ensemble import (
                GradientBoostingClassifier,
                GradientBoostingRegressor,
            )
            from sklearn.linear_model import (
                RidgeClassifier,
                SGDClassifier,
                SGDRegressor,
            )

            X_train, X_test, Y_train, Y_test = self.unpack_test_train_dict()
            if self.class_problem == "binary" or self.class_problem == "multiclass":
                model = lgb.LGBMClassifier()
                model_2 = VWClassifier()
                model_3 = RidgeClassifier()
                model_4 = SGDClassifier()
                model_5 = GradientBoostingClassifier()
            else:
                model = lgb.LGBMRegressor()
                model_2 = VWRegressor()
                model_3 = Ridge()
                model_4 = SGDRegressor()
                model_5 = GradientBoostingRegressor
            model.fit(X_test, Y_test)
            preds = model.predict(X_train)
            model_2.fit(X_test, Y_test)
            preds_2 = model_2.predict(X_train)
            model_3.fit(X_test, Y_test)
            preds_3 = model_3.predict(X_train)
            model_4.fit(X_test, Y_test)
            preds_4 = model_4.predict(X_train)
            model_5.fit(X_test, Y_test)
            preds_5 = model_5.predict(X_train)

            X_train[self.target_variable] = Y_train
            X_train["lgbm_temp_preds"] = preds
            X_train["vowpal_temp_preds"] = preds_2
            X_train["ridge_temp_preds"] = preds_3
            X_train["sgd_temp_preds"] = preds_4
            X_train["gradient_boosting_temp_preds"] = preds_5
            X_train["bad_row"] = (
                (X_train[self.target_variable] != X_train["lgbm_temp_preds"])
                & (X_train[self.target_variable] != X_train["vowpal_temp_preds"])
                & (X_train[self.target_variable] != X_train["ridge_temp_preds"])
                & (X_train[self.target_variable] != X_train["sgd_temp_preds"])
                & (
                    X_train[self.target_variable]
                    != X_train["gradient_boosting_temp_preds"]
                )
            )
            X_train = X_train[(X_train["bad_row"] == False)]  # noqa: E712
            Y_train = X_train[self.target_variable]
            X_train = X_train.drop(self.target_variable, axis=1)
            X_train = X_train.drop("lgbm_temp_preds", axis=1)
            X_train = X_train.drop("vowpal_temp_preds", axis=1)
            X_train = X_train.drop("ridge_temp_preds", axis=1)
            X_train = X_train.drop("sgd_temp_preds", axis=1)
            X_train = X_train.drop("gradient_boosting_temp_preds", axis=1)
            X_train = X_train.drop("bad_row", axis=1)
            return self.wrap_test_train_to_dict(X_train, X_test, Y_train, Y_test)

    def get_hyperparameter_tuning_sample_df(self):
        if self.prediction_mode:
            pass
        else:
            X_train, X_test, Y_train, Y_test = self.unpack_test_train_dict()

            if self.hyperparameter_tuning_sample_size > len(X_train.index):
                sample_size = len(X_train.index)
            else:
                sample_size = self.hyperparameter_tuning_sample_size

            X_train[self.target_variable] = Y_train
            X_train_sample = X_train.sample(sample_size, random_state=42).copy()
            X_train_sample = X_train_sample.reset_index(drop=True)
            Y_train_sample = X_train_sample[self.target_variable]  # .copy()

            X_train_sample = X_train_sample.drop(self.target_variable, axis=1)
            # Y_train_sample = Y_train_sample.reset_index(drop=True)

            try:
                del X_train[self.target_variable]
            except KeyError:
                pass
            return X_train_sample, Y_train_sample

    def autoencoder_based_oversampling(self):  # noqa: C901
        if self.prediction_mode:
            pass
        else:

            class DataBuilder(Dataset):
                def __init__(self, dataset):
                    self.x = dataset.values
                    self.x = torch.from_numpy(self.x).to(torch.float)
                    self.len = self.x.shape[0]

                def __getitem__(self, index):
                    return self.x[index]

                def __len__(self):
                    return self.len

            class Autoencoder(nn.Module):
                def __init__(self, D_in, H=50, H2=12, latent_dim=3):

                    # Encoder
                    super(Autoencoder, self).__init__()
                    self.linear1 = nn.Linear(D_in, H)
                    self.lin_bn1 = nn.BatchNorm1d(num_features=H)
                    self.linear2 = nn.Linear(H, H2)
                    self.lin_bn2 = nn.BatchNorm1d(num_features=H2)
                    self.linear3 = nn.Linear(H2, H2)
                    self.lin_bn3 = nn.BatchNorm1d(num_features=H2)

                    # Latent vectors mu and sigma
                    self.fc1 = nn.Linear(H2, latent_dim)
                    self.bn1 = nn.BatchNorm1d(num_features=latent_dim)
                    self.fc21 = nn.Linear(latent_dim, latent_dim)
                    self.fc22 = nn.Linear(latent_dim, latent_dim)

                    # Sampling vector
                    self.fc3 = nn.Linear(latent_dim, latent_dim)
                    self.fc_bn3 = nn.BatchNorm1d(latent_dim)
                    self.fc4 = nn.Linear(latent_dim, H2)
                    self.fc_bn4 = nn.BatchNorm1d(H2)

                    # Decoder
                    self.linear4 = nn.Linear(H2, H2)
                    self.lin_bn4 = nn.BatchNorm1d(num_features=H2)
                    self.linear5 = nn.Linear(H2, H)
                    self.lin_bn5 = nn.BatchNorm1d(num_features=H)
                    self.linear6 = nn.Linear(H, D_in)
                    self.lin_bn6 = nn.BatchNorm1d(num_features=D_in)

                    self.relu = nn.ReLU()

                def encode(self, x):
                    lin1 = self.relu(self.lin_bn1(self.linear1(x)))
                    lin2 = self.relu(self.lin_bn2(self.linear2(lin1)))
                    lin3 = self.relu(self.lin_bn3(self.linear3(lin2)))

                    fc1 = F.relu(self.bn1(self.fc1(lin3)))

                    r1 = self.fc21(fc1)
                    r2 = self.fc22(fc1)

                    return r1, r2

                def reparameterize(self, mu, logvar):
                    if self.training:
                        std = logvar.mul(0.5).exp_()
                        eps = Variable(std.data.new(std.size()).normal_())
                        return eps.mul(std).add_(mu)
                    else:
                        return mu

                def decode(self, z):
                    fc3 = self.relu(self.fc_bn3(self.fc3(z)))
                    fc4 = self.relu(self.fc_bn4(self.fc4(fc3)))

                    lin4 = self.relu(self.lin_bn4(self.linear4(fc4)))
                    lin5 = self.relu(self.lin_bn5(self.linear5(lin4)))
                    return self.lin_bn6(self.linear6(lin5))

                def forward(self, x):
                    mu, logvar = self.encode(x)
                    z = self.reparameterize(mu, logvar)
                    return self.decode(z), mu, logvar

            class customLoss(nn.Module):
                def __init__(self):
                    super(customLoss, self).__init__()
                    self.mse_loss = nn.MSELoss(reduction="sum")

                def forward(self, x_recon, x, mu, logvar):
                    loss_MSE = self.mse_loss(x_recon, x)
                    loss_KLD = -0.5 * torch.sum(1 + logvar - mu.pow(2) - logvar.exp())

                    return loss_MSE + loss_KLD

            def random_noise(a_series, noise_reduction=1000000):
                return (
                    np.random.random(len(a_series)) * a_series.std() / noise_reduction
                ) - (a_series.std() / (2 * noise_reduction))

            def handle_rarity(
                all_data, threshold=10, mask_as=99, rarity_cols=None, normalize=False
            ):
                if isinstance(rarity_cols, list):
                    for col in rarity_cols:
                        frequencies = all_data[col].value_counts(normalize=normalize)
                        condition = frequencies < threshold
                        mask_obs = frequencies[condition].index
                        mask_dict = dict.fromkeys(mask_obs, mask_as)
                        all_data[col] = all_data[col].replace(
                            mask_dict
                        )  # or you could make a copy not to modify original data
                    del rarity_cols
                else:
                    pass
                return all_data

            X_train, X_test, Y_train, Y_test = self.unpack_test_train_dict()
            cols = X_train.columns

            if self.class_problem == "binary" or self.class_problem == "multiclass":
                # in this part we count how much less rows than the main class we have for all other classes
                # get unique values
                unique_classes = np.unique(Y_train.values)
                # get counts
                unique, counts = np.unique(Y_train.values, return_counts=True)
                results = np.asarray((unique, counts))
                # get highest count
                results[1].max()
                # get array with delta of each element count compared to max count
                max_count = results[1].max()
                deltas = max_count - results[1]
                # class_deltas = np.vstack(
                #     (results[0], deltas)
                # )  # contains classes and how much they miss until max count
            else:
                X_train[self.target_variable] = Y_train
                # sort on A
                X_train.sort_values(self.target_variable, inplace=True)

                for bins in [10, 9, 8, 7, 6, 5, 4, 3, 2]:
                    # create bins
                    X_train["bin"] = pd.cut(
                        X_train[self.target_variable], bins, labels=False
                    )
                    bins_dist = X_train["bin"].value_counts()
                    print(
                        f"For {bins} bins the smallest bin contains {bins_dist.min()} samples."
                    )
                    if bins_dist.min() > 5:
                        print(f"Enough minimum samples found with {bins} bins.")
                        break
                    else:
                        print(
                            f"Not enough minimum samples found with {bins} bins. Reducing no. of bins..."
                        )

                if bins_dist.min() == 2:
                    X_train = handle_rarity(
                        X_train, rarity_cols=["bin"], threshold=5, mask_as=99
                    )

                Y_train_original = X_train[self.target_variable]
                Y_train = X_train["bin"]  # .astype('float')

                # Y_train_original = X_train[self.target_variable]
                X_train = X_train.drop(self.target_variable, axis=1)

                unique_classes = X_train["bin"].unique()
                print("Unique classes are...")
                print(X_train["bin"].value_counts())
                # get counts
                unique, counts = np.unique(X_train["bin"].values, return_counts=True)
                results = np.asarray((unique, counts))
                # get highest count
                results[1].max()
                # get array with delta of each element count compared to max count
                max_count = results[1].max()
                deltas = max_count - results[1]
                # class_deltas = np.vstack(
                #     (results[0], deltas)
                # )  # contains classes and how much they miss until max count
                X_train = X_train.drop("bin", axis=1)

            device = torch.device("cuda" if torch.cuda.is_available() else "cpu")
            # torch.cuda.set_device(0)

            executed_classes = 0

            for i in range(len(unique_classes)):
                executed_classes += 1
                print(
                    f"""Starting oversampling for class {i}.
                Progress after this step is {round((executed_classes/len(unique_classes))*100, 2)}%."""
                )
                target_class = unique_classes[i]
                target_delta = deltas[i]
                if target_delta == 0:
                    pass
                else:
                    X_train, X_test, Y_train, Y_test = self.unpack_test_train_dict()

                    if self.class_problem == "regression":
                        X_train[self.target_variable] = Y_train
                        bins_needed = 0
                        for bins in [10, 9, 8, 7, 6, 5, 4, 3, 2]:
                            # create bins
                            X_train["bin"] = pd.cut(
                                X_train[self.target_variable], bins, labels=False
                            )
                            bins_dist = X_train["bin"].value_counts()
                            print(
                                f"For {bins} bins the smallest bin contains {bins_dist.min()} samples."
                            )
                            if bins_dist.min() > 5:
                                print(f"Enough minimum samples found with {bins} bins.")
                                bins_needed = bins
                                break
                            else:
                                print(
                                    f"Not enough minimum samples found with {bins} bins. Reducing no. of bins..."
                                )

                            if bins_dist.min() == 2:
                                X_train = handle_rarity(
                                    X_train,
                                    rarity_cols=["bin"],
                                    threshold=5,
                                    mask_as=99,
                                )
                                bins_needed = 2

                        Y_train_original = X_train[self.target_variable]
                        Y_train = X_train["bin"]  # .astype('float')
                        X_train = X_train.drop(self.target_variable, axis=1)

                        unique_classes = X_train["bin"].unique().tolist()
                        # get counts
                        unique, counts = np.unique(
                            X_train["bin"].values, return_counts=True
                        )
                        X_train = X_train.drop("bin", axis=1)
                        results = np.asarray((unique, counts))
                        # get highest count
                        results[1].max()
                        # get array with delta of each element count compared to max count
                        max_count = results[1].max()
                        deltas = max_count - results[1]
                        # class_deltas = np.vstack(
                        #     (results[0], deltas)
                        # )  # contains classes and how much they miss until max count

                        X_test[self.target_variable] = Y_test

                        if bins_dist.min() == 2:
                            X_test = handle_rarity(
                                X_test, rarity_cols=["bin"], threshold=5, mask_as=99
                            )
                        else:
                            X_test["bin"] = X_test["bin"] = pd.cut(
                                X_test[self.target_variable]
                                + random_noise(X_test[self.target_variable]),
                                bins_needed,
                                labels=False,
                            )
                        Y_test_original = X_test[self.target_variable]
                        Y_test = X_test["bin"]  # .astype('float')
                        X_test = X_test.drop(self.target_variable, axis=1)
                        X_test = X_test.drop("bin", axis=1)

                    X_train_class_only = X_train.iloc[
                        np.where(Y_train == target_class)[0]
                    ]
                    Y_train_class_only = Y_train.iloc[
                        np.where(Y_train == target_class)[0]
                    ]

                    X_train_other_classes = X_train.iloc[
                        np.where(Y_train != target_class)[0]
                    ]
                    Y_train_other_classes = Y_train.iloc[
                        np.where(Y_train != target_class)[0]
                    ]

                    D_in = X_train_class_only.shape[1]
                    X_test_class_only = X_test.iloc[np.where(Y_test == target_class)[0]]

                    traindata_set = DataBuilder(X_train_class_only)
                    testdata_set = DataBuilder(X_test_class_only)

                    trainloader = DataLoader(dataset=traindata_set, batch_size=256)
                    testloader = DataLoader(dataset=testdata_set, batch_size=256)

                    # D_in = X_train_class_only.shape[1]
                    # HYPERPARAMETER OPTIMIZATION
                    def objective(trial):
                        optimizer_choice = trial.suggest_categorical(
                            "optimizer_choice", ["Adam", "AdamW", "RMSprop"]
                        )
                        param = {
                            "nb_epochs": trial.suggest_int("nb_epochs", 2, 5000),
                            "h": trial.suggest_int("h", 20, 50),
                            "h2": trial.suggest_int("h2", 2, 19),
                            "latent_dim": trial.suggest_int("latent_dim", 1, 3),
                            "optim_weight_decay": trial.suggest_uniform(
                                "optim_weight_decay", 0.0, 0.9
                            ),
                            "optim_learning_rate": trial.suggest_loguniform(
                                "optim_learning_rate", 1e-5, 0.3
                            ),
                        }
                        model = Autoencoder(
                            D_in, param["h"], param["h2"], param["latent_dim"]
                        ).to(device)
                        if optimizer_choice == "Adam":
                            optimizer = optim.Adam(
                                model.parameters(),
                                lr=param["optim_learning_rate"],
                                weight_decay=param["optim_weight_decay"],
                            )
                        elif optimizer_choice == "RMSprop":
                            optimizer = optim.RMSprop(
                                model.parameters(),
                                lr=param["optim_learning_rate"],
                                weight_decay=param["optim_weight_decay"],
                            )
                        elif optimizer_choice == "LBFGS":
                            optimizer = optim.LBFGS(
                                model.parameters(), lr=param["optim_learning_rate"]
                            )
                        elif optimizer_choice == "SGD":
                            optimizer = optim.SGD(
                                model.parameters(), lr=param["optim_learning_rate"]
                            )
                        elif optimizer_choice == "SparseAdam":
                            optimizer = optim.SparseAdam(
                                model.parameters(), lr=param["optim_learning_rate"]
                            )
                        elif optimizer_choice == "AdamW":
                            optimizer = optim.AdamW(
                                model.parameters(), lr=param["optim_learning_rate"]
                            )
                        else:
                            optimizer = optim.Adam(
                                model.parameters(), lr=param["optim_learning_rate"]
                            )

                        model = Autoencoder(
                            D_in, param["h"], param["h2"], param["latent_dim"]
                        ).to(device)
                        loss_mse = customLoss()

                        # train model
                        # log_interval = 1000
                        # val_losses = []
                        train_losses = []
                        test_losses = []

                        def train(epoch):
                            model.train()
                            train_loss = 0
                            for data in trainloader:
                                data = data.to(device)
                                optimizer.zero_grad()
                                recon_batch, mu, logvar = model(data)
                                loss = loss_mse(recon_batch, data, mu, logvar)
                                loss.backward()
                                train_loss += loss.item()
                                optimizer.step()
                                if epoch % 200 == 0:
                                    print(
                                        "====> Epoch: {} Average training loss: {:.4f}".format(
                                            epoch, train_loss / len(trainloader.dataset)
                                        )
                                    )
                                train_losses.append(
                                    train_loss / len(trainloader.dataset)
                                )
                                torch.cuda.empty_cache()

                        def test(epoch):
                            with torch.no_grad():
                                test_loss = 0
                                for data in testloader:
                                    data = data.to(device)
                                    optimizer.zero_grad()
                                    recon_batch, mu, logvar = model(data)
                                    loss = loss_mse(recon_batch, data, mu, logvar)
                                    test_loss += loss.item()
                                    if epoch % 200 == 0:
                                        print(
                                            "====> Epoch: {} Average test loss: {:.4f}".format(
                                                epoch,
                                                test_loss / len(testloader.dataset),
                                            )
                                        )
                                    trial.report(test_loss, epoch)
                                    if trial.should_prune():
                                        raise optuna.exceptions.TrialPruned()
                                    test_losses.append(
                                        test_loss / len(testloader.dataset)
                                    )
                                    torch.cuda.empty_cache()

                        epochs = param["nb_epochs"]
                        for epoch in range(1, epochs + 1):
                            train(epoch)
                            test(epoch)

                        with torch.no_grad():
                            for data in testloader:
                                data = data.to(device)
                                optimizer.zero_grad()
                                recon_batch, mu, logvar = model(data)

                            try:
                                loss_score = test_losses[
                                    -1
                                ]  # np.sum(test_losses[-1] + abs(np.sum([test_losses[-1], train_losses[-1]]))**2)
                            except IndexError:
                                loss_score = 10000000000

                            return loss_score  # test_losses[-1]

                    algorithm = "autoencoder_based_oversampling"

                    sampler = optuna.samplers.TPESampler(
                        multivariate=True, seed=42, consider_endpoints=True
                    )
                    study = optuna.create_study(
                        direction="minimize", sampler=sampler, study_name=f"{algorithm}"
                    )
                    study.optimize(
                        objective,
                        n_trials=self.hyperparameter_tuning_rounds[algorithm],
                        timeout=self.hyperparameter_tuning_max_runtime_secs[algorithm],
                        gc_after_trial=True,
                        show_progress_bar=True,
                    )
                    self.optuna_studies[f"{algorithm}"] = {}
                    try:
                        fig = optuna.visualization.plot_optimization_history(study)
                        self.optuna_studies[f"{algorithm}_plot_optimization"] = fig
                        fig.show()
                    except ZeroDivisionError:
                        print(
                            "Plotting of hyperparameter performances failed. This usually implicates an error during training."
                        )

                    # FINAL TRAINING
                    best_parameters = study.best_trial.params
                    H = best_parameters["h"]
                    H2 = best_parameters["h2"]
                    latent_dim = best_parameters["latent_dim"]

                    model = Autoencoder(D_in, H, H2, latent_dim).to(device)
                    if best_parameters["optimizer_choice"] == "Adam":
                        optimizer = optim.Adam(
                            model.parameters(),
                            lr=best_parameters["optim_learning_rate"],
                            weight_decay=best_parameters["optim_weight_decay"],
                        )
                    elif best_parameters["optimizer_choice"] == "RMSprop":
                        optimizer = optim.RMSprop(
                            model.parameters(),
                            lr=best_parameters["optim_learning_rate"],
                            weight_decay=best_parameters["optim_weight_decay"],
                        )
                    elif best_parameters["optimizer_choice"] == "LBFGS":
                        optimizer = optim.LBFGS(
                            model.parameters(),
                            lr=best_parameters["optim_learning_rate"],
                        )
                    elif best_parameters["optimizer_choice"] == "SGD":
                        optimizer = optim.SGD(
                            model.parameters(),
                            lr=best_parameters["optim_learning_rate"],
                        )
                    elif best_parameters["optimizer_choice"] == "SparseAdam":
                        optimizer = optim.SparseAdam(
                            model.parameters(),
                            lr=best_parameters["optim_learning_rate"],
                        )
                    elif best_parameters["optimizer_choice"] == "AdamW":
                        optimizer = optim.AdamW(
                            model.parameters(),
                            lr=best_parameters["optim_learning_rate"],
                        )
                    else:
                        optimizer = optim.Adam(
                            model.parameters(),
                            lr=best_parameters["optim_learning_rate"],
                        )

                    loss_mse = customLoss()

                    # train model
                    # log_interval = 50
                    # val_losses = []
                    train_losses = []
                    test_losses = []

                    def train(epoch):
                        model.train()
                        train_loss = 0
                        for data in trainloader:
                            data = data.to(device)
                            optimizer.zero_grad()
                            recon_batch, mu, logvar = model(data)
                            loss = loss_mse(recon_batch, data, mu, logvar)
                            loss.backward()
                            train_loss += loss.item()
                            optimizer.step()
                        if epoch % 200 == 0:
                            print(
                                "====> Epoch: {} Average training loss: {:.4f}".format(
                                    epoch, train_loss / len(trainloader.dataset)
                                )
                            )
                            train_losses.append(train_loss / len(trainloader.dataset))

                    def test(epoch):
                        with torch.no_grad():
                            test_loss = 0
                            for data in testloader:
                                data = data.to(device)
                                optimizer.zero_grad()
                                recon_batch, mu, logvar = model(data)
                                loss = loss_mse(recon_batch, data, mu, logvar)
                                test_loss += loss.item()
                                if epoch % 200 == 0:
                                    print(
                                        "====> Epoch: {} Average test loss: {:.4f}".format(
                                            epoch, test_loss / len(testloader.dataset)
                                        )
                                    )
                                test_losses.append(test_loss / len(testloader.dataset))

                    epochs = best_parameters["nb_epochs"]
                    for epoch in range(1, epochs + 1):
                        train(epoch)
                        test(epoch)

                    with torch.no_grad():
                        for data in testloader:
                            data = data.to(device)
                            optimizer.zero_grad()
                            recon_batch, mu, logvar = model(data)

                    recon_row = recon_batch[0].cpu().numpy()
                    recon_row = np.append(recon_row, [1])
                    real_row = testloader.dataset.x[0].cpu().numpy()
                    real_row = np.append(real_row, [1])

                    sigma = torch.exp(logvar / 2)

                    # sample z from q
                    q = torch.distributions.Normal(mu.mean(axis=0), sigma.mean(axis=0))
                    z = q.rsample(sample_shape=torch.Size([int(target_delta)]))

                    with torch.no_grad():
                        pred = model.decode(z).cpu().numpy()

                    if self.class_problem == "regression":
                        Y_train_class_only = Y_train_original.iloc[
                            np.where(Y_train == target_class)[0]
                        ]
                        Y_train_other_classes = Y_train_original.iloc[
                            np.where(Y_train != target_class)[0]
                        ]
                        Y_test = Y_test_original
                    else:
                        pass

                    q = torch.distributions.Normal(mu.mean(axis=0), sigma.mean(axis=0))
                    z = q.rsample(sample_shape=torch.Size([int(target_delta)]))

                    with torch.no_grad():
                        pred = model.decode(z).cpu().numpy()

                    X_train = np.vstack((X_train_class_only.values, pred))
                    X_train = np.vstack((X_train, X_train_other_classes))
                    X_train = pd.DataFrame(X_train, columns=cols)

                    Y_train = np.append(
                        Y_train_class_only.values, np.repeat(target_class, target_delta)
                    )
                    Y_train = np.append(Y_train, Y_train_other_classes)
                    Y_train = pd.Series(Y_train)

                    X_train = X_train.reset_index(drop=True)
                    Y_train = Y_train.reset_index(drop=True)

                    self.wrap_test_train_to_dict(X_train, X_test, Y_train, Y_test)

    def final_kernel_pca_dimensionality_reduction(self):  # noqa: C901
        logging.info("Start final PCA dimensionality reduction.")
        logging.info(f"RAM memory {psutil.virtual_memory()[2]} percent used.")
        if self.prediction_mode:
            best_parameters = self.preprocess_decisions[
                "final_kernel_pca_dimensionality_reduction_reduction_parameters"
            ]
            pca = self.preprocess_decisions[
                "final_kernel_pca_dimensionality_reduction_model"
            ]
            dataframe_comps = pca.transform(self.dataframe)
            new_cols = [f"PCA_{i}" for i in range(dataframe_comps.shape[1])]
            self.dataframe = pd.DataFrame(dataframe_comps, columns=new_cols)
        else:
            X_train, X_test, Y_train, Y_test = self.unpack_test_train_dict()
            if self.final_pca_dimensionality_reduction_sample_size > len(X_train.index):
                sample_size = len(X_train.index)
            else:
                sample_size = self.final_pca_dimensionality_reduction_sample_size

            print(
                f"Number of columns before dimensionality reduction is: {len(X_train.columns.to_list())}"
            )

            X_train_sample = X_train.copy()
            X_train_sample[self.target_variable] = Y_train
            X_train_sample = X_train_sample.sample(sample_size, random_state=42)
            Y_train_sample = X_train_sample[self.target_variable]
            X_train_sample = X_train_sample.drop(self.target_variable, axis=1)

            if self.class_problem == "binary":
                metric = make_scorer(matthews_corrcoef)
            elif self.class_problem == "multiclass":
                metric = make_scorer(matthews_corrcoef)
            elif self.class_problem == "regression":
                metric = "neg_mean_squared_error"

            def objective(trial):
                param = {
                    "coef0": trial.suggest_loguniform("coef0", 1e-5, 1),
                    "degree": trial.suggest_int("degree", 2, 10),
                    "kernel": trial.suggest_categorical(
                        "kernel", ["linear", "poly", "rbf", "sigmoid", "cosine"]
                    ),
                }
                pca = KernelPCA(
                    coef0=param["coef0"],
                    degree=param["degree"],
                    kernel=param["kernel"],
                    random_state=1000,
                )
                try:
                    train_comps = pca.fit_transform(X_train_sample)
                    test_comps = pca.transform(X_test)
                    new_cols = [f"PCA_{i}" for i in range(train_comps.shape[1])]
                    X_train_branch = pd.DataFrame(train_comps, columns=new_cols)
                    X_test_branch = pd.DataFrame(test_comps, columns=new_cols)
                except ValueError:
                    X_train_branch = X_train
                    X_test_branch = X_test

                if self.class_problem == "binary" or self.class_problem == "multiclass":
                    model = lgb.LGBMClassifier(random_state=42)
                else:
                    model = lgb.LGBMRegressor(random_state=42)

                try:
                    scores = cross_val_score(
                        model, X_train_branch, Y_train_sample, cv=10, scoring=metric
                    )
                    train_mae = np.mean(scores)
                    if self.class_problem in ["binary", "multiclass"]:
                        train_mae *= 100
                except Exception:
                    train_mae = 0

                print(train_mae)

                model.fit(X_train_branch, Y_train_sample)
                scores_2_test = model.predict(X_test_branch)

                try:
                    if self.class_problem in ["binary", "multiclass"]:
                        matthew_2 = matthews_corrcoef(Y_test, scores_2_test)
                        test_mae = matthew_2 * 100
                    else:
                        test_mae = mean_squared_error(
                            Y_test, scores_2_test, squared=True
                        )
                        test_mae *= -1
                except Exception:
                    test_mae = 0

                print(test_mae)

                meissner_score = (train_mae + test_mae) / 2 - (
                    abs(train_mae - test_mae)
                ) ** 3
                return meissner_score

            algorithm = "final_kernel_pca_dimensionality_reduction"

            sampler = optuna.samplers.TPESampler(
                multivariate=True, seed=42, consider_endpoints=True
            )
            study = optuna.create_study(
                direction="maximize", sampler=sampler, study_name=f"{algorithm}"
            )
            study.optimize(
                objective,
                n_trials=self.hyperparameter_tuning_rounds[algorithm],
                timeout=self.hyperparameter_tuning_max_runtime_secs[algorithm],
                gc_after_trial=True,
                show_progress_bar=True,
            )
            self.optuna_studies[f"{algorithm}"] = {}
            try:
                fig = optuna.visualization.plot_optimization_history(study)
                self.optuna_studies[f"{algorithm}_plot_optimization"] = fig
                fig.show()
            except ZeroDivisionError:
                print(
                    "Plotting of hyperparameter performances failed. This usually implicates an error during training."
                )

            best_parameters = study.best_trial.params
            pca = KernelPCA(
                coef0=best_parameters["coef0"],
                degree=best_parameters["degree"],
                kernel=best_parameters["kernel"],
                random_state=1000,
            )
            train_comps = pca.fit_transform(X_train)
            test_comps = pca.transform(X_test)
            new_cols = [f"PCA_{i}" for i in range(train_comps.shape[1])]
            X_train = pd.DataFrame(train_comps, columns=new_cols)
            X_test = pd.DataFrame(test_comps, columns=new_cols)
            self.preprocess_decisions[
                "final_kernel_pca_dimensionality_reduction_reduction_parameters"
            ] = best_parameters
            self.preprocess_decisions[
                "final_kernel_pca_dimensionality_reduction_reduction_model"
            ] = pca

            print(
                f"Number of columns after dimensionality reduction is: {len(X_train.columns.to_list())}"
            )

            self.wrap_test_train_to_dict(X_train, X_test, Y_train, Y_test)
            try:
                del pca
                del train_comps
                del test_comps
                del study
                del sampler
            except Exception:
                pass

        logging.info("Finished final PCA dimensionality reduction.")
        logging.info(f"RAM memory {psutil.virtual_memory()[2]} percent used.")

    def final_pca_dimensionality_reduction(self):
        logging.info("Start final PCA dimensionality reduction.")
        logging.info(f"RAM memory {psutil.virtual_memory()[2]} percent used.")
        if self.prediction_mode:
            best_parameters = self.preprocess_decisions[
                "final_pca_dimensionality_reduction_parameters"
            ]
            pca = self.preprocess_decisions["final_pca_dimensionality_reduction_model"]
            dataframe_comps = pca.transform(self.dataframe)
            new_cols = [f"PCA_{i}" for i in range(best_parameters["n_components"])]
            self.dataframe = pd.DataFrame(dataframe_comps, columns=new_cols)
        else:
            X_train, X_test, Y_train, Y_test = self.unpack_test_train_dict()
            if self.final_pca_dimensionality_reduction_sample_size > len(X_train.index):
                sample_size = len(X_train.index)
            else:
                sample_size = self.final_pca_dimensionality_reduction_sample_size

            max_pca_columns = len(X_train.columns.to_list()) - 1

            print(
                f"Number of columns before dimensionality reduction is: {len(X_train.columns.to_list())}"
            )

            X_train_sample = X_train.copy()
            X_train_sample[self.target_variable] = Y_train
            X_train_sample = X_train_sample.sample(sample_size, random_state=42)
            Y_train_sample = X_train_sample[self.target_variable]
            X_train_sample = X_train_sample.drop(self.target_variable, axis=1)

            if self.class_problem == "binary":
                metric = make_scorer(matthews_corrcoef)
            elif self.class_problem == "multiclass":
                metric = make_scorer(matthews_corrcoef)
            elif self.class_problem == "regression":
                metric = "neg_mean_squared_error"

            def objective(trial):
                param = {
                    "n_components": trial.suggest_int(
                        "n_components", 2, max_pca_columns
                    ),
                    "whiten": trial.suggest_categorical("whiten", [True, False]),
                }
                pca = PCA(
                    n_components=param["n_components"],
                    whiten=param["whiten"],
                    random_state=1000,
                )
                train_comps = pca.fit_transform(X_train_sample)
                test_comps = pca.transform(X_test)
                new_cols = [f"PCA_{i}" for i in range(param["n_components"])]
                X_train_branch = pd.DataFrame(train_comps, columns=new_cols)
                X_test_branch = pd.DataFrame(test_comps, columns=new_cols)

                if self.class_problem == "binary" or self.class_problem == "multiclass":
                    model = lgb.LGBMClassifier(random_state=42)
                else:
                    model = lgb.LGBMRegressor(random_state=42)

                try:
                    scores = cross_val_score(
                        model, X_train_branch, Y_train_sample, cv=10, scoring=metric
                    )
                    train_mae = np.mean(scores)
                    if self.class_problem in ["binary", "multiclass"]:
                        train_mae *= 100
                except Exception:
                    train_mae = 0

                print(train_mae)

                model.fit(X_train_branch, Y_train_sample)
                scores_2_test = model.predict(X_test_branch)

                try:
                    if self.class_problem in ["binary", "multiclass"]:
                        matthew_2 = matthews_corrcoef(Y_test, scores_2_test)
                        test_mae = matthew_2 * 100
                    else:
                        test_mae = mean_squared_error(
                            Y_test, scores_2_test, squared=True
                        )
                        test_mae *= -1
                except Exception:
                    test_mae = 0

                print(test_mae)

                meissner_score = (train_mae + test_mae) / 2 - (
                    abs(train_mae - test_mae)
                ) ** 3
                return meissner_score

            algorithm = "final_pca_dimensionality_reduction"

            sampler = optuna.samplers.TPESampler(
                multivariate=True, seed=42, consider_endpoints=True
            )
            study = optuna.create_study(
                direction="maximize", sampler=sampler, study_name=f"{algorithm}"
            )
            study.optimize(
                objective,
                n_trials=self.hyperparameter_tuning_rounds[algorithm],
                timeout=self.hyperparameter_tuning_max_runtime_secs[algorithm],
                gc_after_trial=True,
                show_progress_bar=True,
            )
            self.optuna_studies[f"{algorithm}"] = {}
            try:
                fig = optuna.visualization.plot_optimization_history(study)
                self.optuna_studies[f"{algorithm}_plot_optimization"] = fig
                fig.show()
            except ZeroDivisionError:
                print(
                    "Plotting of hyperparameter performances failed. This usually implicates an error during training."
                )

            best_parameters = study.best_trial.params
            pca = PCA(
                n_components=best_parameters["n_components"],
                whiten=best_parameters["whiten"],
                random_state=1000,
            )
            train_comps = pca.fit_transform(X_train)
            test_comps = pca.transform(X_test)
            new_cols = [f"PCA_{i}" for i in range(best_parameters["n_components"])]
            X_train = pd.DataFrame(train_comps, columns=new_cols)
            X_test = pd.DataFrame(test_comps, columns=new_cols)
            self.preprocess_decisions[
                "final_pca_dimensionality_reduction_parameters"
            ] = best_parameters
            self.preprocess_decisions["final_pca_dimensionality_reduction_model"] = pca

            print(
                f"Number of columns after dimensionality reduction is: {len(X_train.columns.to_list())}"
            )

            self.wrap_test_train_to_dict(X_train, X_test, Y_train, Y_test)
            try:
                del pca
                del train_comps
                del test_comps
                del study
                del sampler
            except Exception:
                pass

        logging.info("Finished final PCA dimensionality reduction.")
        logging.info(f"RAM memory {psutil.virtual_memory()[2]} percent used.")<|MERGE_RESOLUTION|>--- conflicted
+++ resolved
@@ -407,7 +407,7 @@
             rec_batch_size = 16384
             virtual_batch_size = 4096
         else:
-<<<<<<< HEAD
+
             virtual_batch_size = int(rec_batch_size / 4)
 
         self.tabnet_settings = {
@@ -458,54 +458,7 @@
             "final_kernel_pca_dimensionality_reduction": 4 * 60 * 60,
             "final_pca_dimensionality_reduction": 2 * 60 * 60,
         }
-=======
-            virtual_batch_size = int(rec_batch_size/4)
-
-        self.tabnet_settings = {f"batch_size": rec_batch_size,
-                                "virtual_batch_size": virtual_batch_size,
-                                "num_workers": 0,
-                                "max_epochs": 1000}
-
-        self.hyperparameter_tuning_rounds = {"xgboost": 100,
-                                             "lgbm": 500,
-                                             "lgbm_focal": 50,
-                                             "tabnet": 25,
-                                             "ngboost": 25,
-                                             "sklearn_ensemble": 10,
-                                             "ridge": 500,
-                                             "elasticnet": 100,
-                                             "catboost": 25,
-                                             "sgd": 2000,
-                                             "svm": 50,
-                                             "svm_regression": 50,
-                                             "ransac": 50,
-                                             "multinomial_nb": 100,
-                                             "bruteforce_random": 400,
-                                             "synthetic_data_augmentation": 100,
-                                             "autoencoder_based_oversampling": 200,
-                                             "final_kernel_pca_dimensionality_reduction": 50,
-                                             "final_pca_dimensionality_reduction": 50}
-
-        self.hyperparameter_tuning_max_runtime_secs = {"xgboost": 2*60*60,
-                                                       "lgbm": 2*60*60,
-                                                       "lgbm_focal": 2*60*60,
-                                                       "tabnet": 2*60*60,
-                                                       "ngboost": 2*60*60,
-                                                       "sklearn_ensemble": 2*60*60,
-                                                       "ridge": 2*60*60,
-                                                       "elasticnet": 2*60*60,
-                                                       "catboost": 2*60*60,
-                                                       "sgd": 2*60*60,
-                                                       "svm": 2*60*60,
-                                                       "svm_regression": 2*60*60,
-                                                       "ransac": 2*60*60,
-                                                       "multinomial_nb": 2*60*60,
-                                                       "bruteforce_random": 2*60*60,
-                                                       "synthetic_data_augmentation": 1*60*60,
-                                                       "autoencoder_based_oversampling": 2*60*60,
-                                                       "final_kernel_pca_dimensionality_reduction": 4*60*60,
-                                                       "final_pca_dimensionality_reduction": 2*60*60}
->>>>>>> a1f71f31
+
 
         self.feature_selection_sample_size = 100000
         self.hyperparameter_tuning_sample_size = 10000
