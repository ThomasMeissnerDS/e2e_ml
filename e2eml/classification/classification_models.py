import gc
import logging
import warnings

import lightgbm as lgb
import matplotlib.pyplot as plt
import numpy as np
import optuna
import pandas as pd
import xgboost as xgb
from catboost import CatBoostClassifier, Pool
from lightgbm import LGBMClassifier
from ngboost import NGBClassifier
from ngboost.distns import k_categorical
from pandas.core.common import SettingWithCopyWarning
from pytorch_tabnet.metrics import Metric
from pytorch_tabnet.pretraining import TabNetPretrainer
from pytorch_tabnet.tab_model import TabNetClassifier
from scipy import optimize, special
from sklearn.discriminant_analysis import QuadraticDiscriminantAnalysis
from sklearn.ensemble import (
    AdaBoostClassifier,
    GradientBoostingClassifier,
    GradientBoostingRegressor,
    RandomForestClassifier,
    StackingClassifier,
)
from sklearn.inspection import permutation_importance
from sklearn.linear_model import (
    LogisticRegression,
    LogisticRegressionCV,
    RidgeClassifier,
    SGDClassifier,
)
from sklearn.metrics import make_scorer, matthews_corrcoef
from sklearn.model_selection import cross_val_score
from sklearn.naive_bayes import MultinomialNB
from sklearn.svm import SVC
from sklearn.tree import DecisionTreeClassifier, DecisionTreeRegressor
from sklearn.utils import class_weight
from sklearn.utils.extmath import softmax
<<<<<<< HEAD
=======
from sklearn.preprocessing import LabelBinarizer
from scipy import optimize
from scipy import special
from joblib import Parallel, delayed
from sklearn.multiclass import _ConstantPredictor
import torch.optim as optim
>>>>>>> a1f71f31
from torch.optim.lr_scheduler import ReduceLROnPlateau
from vowpalwabbit.sklearn_vw import VWClassifier

from e2eml.full_processing import postprocessing

warnings.simplefilter(action="ignore", category=SettingWithCopyWarning)


class Matthews(Metric):
    def __init__(self):
        self._name = "matthews"
        self._maximize = True

    def __call__(self, y_true, y_score):
        try:
            predicted_probs = np.asarray([line[1] for line in y_score])
            predicted_classes = predicted_probs > 0.5
        except Exception:
            predicted_classes = np.asarray([np.argmax(line) for line in y_score])

        try:
            matthews = matthews_corrcoef(y_true, predicted_classes)
        except Exception:
            matthews = 0
        return matthews


class RidgeClassifierWithProba(RidgeClassifier):
    def predict_proba(self, X):
        d = self.decision_function(X)
        d_2d = np.c_[-d, d]
        return softmax(d_2d)


class FocalLoss:

    def __init__(self, gamma, alpha=None):
        self.alpha = alpha
        self.gamma = gamma

    def at(self, y):
        if self.alpha is None:
            return np.ones_like(y)
        return np.where(y, self.alpha, 1 - self.alpha)

    def pt(self, y, p):
        p = np.clip(p, 1e-15, 1 - 1e-15)
        return np.where(y, p, 1 - p)

    def __call__(self, y_true, y_pred):
        at = self.at(y_true)
        pt = self.pt(y_true, y_pred)
        return -at * (1 - pt) ** self.gamma * np.log(pt)

    def grad(self, y_true, y_pred):
        y = 2 * y_true - 1  # {0, 1} -> {-1, 1}
        at = self.at(y_true)
        pt = self.pt(y_true, y_pred)
        g = self.gamma
        return at * y * (1 - pt) ** g * (g * pt * np.log(pt) + pt - 1)

    def hess(self, y_true, y_pred):
        y = 2 * y_true - 1  # {0, 1} -> {-1, 1}
        at = self.at(y_true)
        pt = self.pt(y_true, y_pred)
        g = self.gamma

        u = at * y * (1 - pt) ** g
        du = -at * y * g * (1 - pt) ** (g - 1)
        v = g * pt * np.log(pt) + pt - 1
        dv = g * np.log(pt) + g + 1

        return (du * v + u * dv) * y * (pt * (1 - pt))

    def init_score(self, y_true):
        res = optimize.minimize_scalar(
            lambda p: self(y_true, p).sum(), bounds=(0, 1), method="bounded"
        )
        p = res.x
        log_odds = np.log(p / (1 - p))
        return log_odds

    def lgb_obj(self, preds, train_data):
        y = train_data.get_label()
        p = special.expit(preds)
        return self.grad(y, p), self.hess(y, p)

    def lgb_eval(self, preds, train_data):
        y = train_data.get_label()
        p = special.expit(preds)
        is_higher_better = False
        return "focal_loss", self(y, p).mean(), is_higher_better


class OneVsRestLightGBMWithCustomizedLoss:

    def __init__(self, loss, n_jobs=3):
        self.loss = loss
        self.n_jobs = n_jobs

    def fit(self, X, y, **fit_params):

        self.label_binarizer_ = LabelBinarizer(sparse_output=True)
        Y = self.label_binarizer_.fit_transform(y)
        Y = Y.tocsc()
        self.classes_ = self.label_binarizer_.classes_
        columns = (col.toarray().ravel() for col in Y.T)
        if 'eval_set' in fit_params:
            # use eval_set for early stopping
            X_val, y_val = fit_params['eval_set'][0]
            Y_val = self.label_binarizer_.transform(y_val)
            Y_val = Y_val.tocsc()
            columns_val = (col.toarray().ravel() for col in Y_val.T)
            self.results_ = Parallel(n_jobs=self.n_jobs)(delayed(self._fit_binary)
                                                         (X, column, X_val, column_val, **fit_params) for
                                                         i, (column, column_val) in
                                                         enumerate(zip(columns, columns_val)))
        else:
            # eval set not available
            self.results_ = Parallel(n_jobs=self.n_jobs)(delayed(self._fit_binary)
                                                         (X, column, None, None, **fit_params) for i, column
                                                         in enumerate(columns))

        return self

    def _fit_binary(self, X, y, X_val, y_val, **fit_params):
        unique_y = np.unique(y)
        init_score_value = self.loss.init_score(y)
        if len(unique_y) == 1:
            estimator = _ConstantPredictor().fit(X, unique_y)
        else:
            fit = lgb.Dataset(X, y, init_score=np.full_like(y, init_score_value, dtype=float))
            if 'eval_set' in fit_params:
                val = lgb.Dataset(X_val, y_val, init_score=np.full_like(y_val, init_score_value, dtype=float),
                                  reference=fit)

                estimator = lgb.train(params=fit_params,
                                      train_set=fit,
                                      valid_sets=(fit, val),
                                      valid_names=('fit', 'val'),
                                      early_stopping_rounds=10,
                                      fobj=self.loss.lgb_obj,
                                      feval=self.loss.lgb_eval,
                                      verbose_eval=10)
            else:
                estimator = lgb.train(params=fit_params,
                                      train_set=fit,
                                      fobj=self.loss.lgb_obj,
                                      feval=self.loss.lgb_eval,
                                      verbose_eval=10)

        return estimator, init_score_value

    def predict(self, X):

        n_samples = X.shape[0]
        maxima = np.empty(n_samples, dtype=float)
        maxima.fill(-np.inf)
        argmaxima = np.zeros(n_samples, dtype=int)

        for i, (e, init_score) in enumerate(self.results_):
            margins = e.predict(X, raw_score=True)
            prob = special.expit(margins + init_score)
            np.maximum(maxima, prob, out=maxima)
            argmaxima[maxima == prob] = i

        return argmaxima

    def predict_proba(self, X):
        y = np.zeros((X.shape[0], len(self.results_)))
        for i, (e, init_score) in enumerate(self.results_):
            margins = e.predict(X, raw_score=True)
            y[:, i] = special.expit(margins + init_score)
        y /= np.sum(y, axis=1)[:, np.newaxis]
        return y


class ClassificationModels(postprocessing.FullPipeline, Matthews, FocalLoss, OneVsRestLightGBMWithCustomizedLoss):
    """
    This class stores all model training and prediction methods for classification tasks.
    This class stores all pipeline relevant information (inherited from cpu preprocessing).
    The attribute "df_dict" always holds train and test as well as
    to predict data. The attribute "preprocess_decisions" stores encoders and other information generated during the
    model training. The attributes "predicted_classes" and "predicted_probs" store dictionaries (model names are dictionary keys)
    with predicted classes and probabilities (classification tasks) while "predicted_values" stores regression based
    predictions. The attribute "evaluation_scores" keeps track of model evaluation metrics (in dictionary format).
    :param datasource: Expects a Pandas dataframe (containing the target feature as a column)
    :param target_variable: Name of the target feature's column within the datasource dataframe.
    :param date_columns: Date columns can be passed as lists additionally for respective preprocessing. If not provided
    e2eml will try to detect datetime columns automatically. Date format is expected as YYYY-MM-DD anyway.
    :param categorical_columns: Categorical columns can be passed as lists additionally for respective preprocessing.
    If not provided e2eml will try to detect categorical columns automatically.
    :param nlp_columns: NLP columns can be passed specifically. This only makes sense, if the chosen blueprint runs under 'nlp' processing.
    If NLP columns are not declared, categorical columns will be interpreted as such.
    :param unique_identifier: A unique identifier (i.e. an ID column) can be passed as well to preserve this information
     for later processing.
    :param ml_task: Can be 'binary', 'multiclass' or 'regression'. On default will be determined automatically.
    :param preferred_training_mode: Must be 'cpu', if e2eml has been installed into an environment without LGBM and Xgboost on GPU.
    Can be set to 'gpu', if LGBM and Xgboost have been installed with GPU support. The default 'auto' will detect GPU support
    and optimize accordingly. (Default: 'auto'). Only TabNet can only run on GPU and will not be impacted from this parameter.
    :param logging_file_path: Preferred location to save the log file. Will otherwise stored in the current folder.
    :param low_memory_mode: Adds a preprocessing feature to reduce dataframe memory footprint. Will lead to a loss in
    model performance. Will be extended by further memory savings features in future releases.
    However we highly recommend GPU usage to heavily decrease model training times.
    """

    def threshold_refiner(self, probs, targets, algorithm):
        """
        Loops through predicted class probabilities in binary contexts and measures performance with
        Matthew correlation.
        :param probs: Takes predicted class probabilities.
        :param targets: Takes actual targets.
        :return: Stores the best threshold as class attribute.
        """
        self.get_current_timestamp()
        if "probability_threshold" in self.preprocess_decisions:
            pass
        else:
            self.preprocess_decisions["probability_threshold"] = {}

        loop_spots = np.linspace(0, 1, 100, endpoint=False)
        max_matthew = 0
        best_threshold = 0
        for iteration in loop_spots:
            blended_pred = probs > iteration
            try:
                matthews = matthews_corrcoef(targets, blended_pred)
            except Exception:
                try:
                    partial_probs = np.asarray([line[1] for line in probs])
                    blended_pred = partial_probs > iteration
                    matthews = matthews_corrcoef(targets, blended_pred)
                except Exception:
                    matthews = 0
            if matthews > max_matthew:
                max_matthew = matthews
                best_threshold = iteration
        self.preprocess_decisions["probability_threshold"][algorithm] = best_threshold
        return self.preprocess_decisions["probability_threshold"][algorithm]

    def logistic_regression_train(self):
        """
        Trains a simple Logistic regression classifier.
        :return: Trained model.
        """
        self.get_current_timestamp(task="Train logistic regression model")
        algorithm = "logistic_regression"
        if self.prediction_mode:
            pass
        else:
            X_train, X_test, Y_train, Y_test = self.unpack_test_train_dict()
            try:
                model = LogisticRegression(random_state=0).fit(X_train, Y_train)
            except AttributeError:
                model = LogisticRegression(random_state=0, solver="liblinear").fit(
                    X_train, Y_train
                )
            self.trained_models[f"{algorithm}"] = {}
            self.trained_models[f"{algorithm}"] = model
            del model
            _ = gc.collect()
            return self.trained_models

    def logistic_regression_predict(
        self, feat_importance=True, importance_alg="permutation"
    ):
        """
        Loads the pretrained model from the class itself and predicts on new data.
        :param feat_importance: Set True, if feature importance shall be calculated.
        :param importance_alg: Chose 'permutation' (recommended on CPU) or 'SHAP' (recommended when model uses
        GPU acceleration). (Default: 'permutation')
        :return: Updates class attributes.
        """
        self.get_current_timestamp(task="Predict with Logistic Regression")
        algorithm = "logistic_regression"
        if self.prediction_mode:
            model = self.trained_models[f"{algorithm}"]
            partial_probs = model.predict_proba(self.dataframe)
            if self.class_problem == "binary":
                predicted_probs = np.asarray([line[1] for line in partial_probs])
                predicted_classes = (
                    predicted_probs
                    > self.preprocess_decisions["probability_threshold"][algorithm]
                )
            else:
                predicted_probs = partial_probs
                predicted_classes = np.asarray(
                    [np.argmax(line) for line in predicted_probs]
                )
            self.predicted_probs[f"{algorithm}"] = {}
            self.predicted_classes[f"{algorithm}"] = {}
            self.predicted_probs[f"{algorithm}"] = predicted_probs
            self.predicted_classes[f"{algorithm}"] = predicted_classes
        else:
            X_train, X_test, Y_train, Y_test = self.unpack_test_train_dict()
            model = self.trained_models[f"{algorithm}"]
            partial_probs = model.predict_proba(X_test)
            if self.class_problem == "binary":
                predicted_probs = np.asarray([line[1] for line in partial_probs])
                self.threshold_refiner(predicted_probs, Y_test, algorithm)
                predicted_classes = (
                    predicted_probs
                    > self.preprocess_decisions["probability_threshold"][algorithm]
                )
            else:
                predicted_probs = partial_probs
                predicted_classes = np.asarray(
                    [np.argmax(line) for line in predicted_probs]
                )

            if feat_importance and importance_alg == "SHAP":
                self.runtime_warnings(warn_about="shap_cpu")
                try:
                    self.shap_explanations(
                        model=model,
                        test_df=X_test.sample(10000, random_state=42),
                        cols=X_test.columns,
                    )
                except Exception:
                    self.shap_explanations(
                        model=model, test_df=X_test, cols=X_test.columns
                    )
            elif feat_importance and importance_alg == "permutation":
                result = permutation_importance(
                    model,
                    X_test,
                    Y_test.astype(int),
                    n_repeats=10,
                    random_state=42,
                    n_jobs=-1,
                )
                permutation_importances = pd.Series(
                    result.importances_mean, index=X_test.columns
                )
                fig, ax = plt.subplots()
                permutation_importances.plot.bar(yerr=result.importances_std, ax=ax)
                ax.set_title("Feature importances using permutation on full model")
                ax.set_ylabel("Mean accuracy decrease")
                fig.tight_layout()
                plt.show()
            else:
                pass
            self.predicted_probs[f"{algorithm}"] = {}
            self.predicted_classes[f"{algorithm}"] = {}
            self.predicted_probs[f"{algorithm}"] = predicted_probs
            self.predicted_classes[f"{algorithm}"] = predicted_classes
            del model
            _ = gc.collect()

    def lgbm_focal_train(self):
        """
        Trains a simple LGBM with focal loss classifier.
        :return: Trained model.
        """
        self.get_current_timestamp(task='Train LGBM with focal loss model')
        algorithm = 'lgbm_focal'
        self.check_gpu_support(algorithm='lgbm')

        if self.prediction_mode:
            pass
        else:
            X_train, X_test, Y_train, Y_test = self.unpack_test_train_dict()
            fit_params = {'eval_set': [(X_test, Y_test)]}

            x_train, y_train = self.get_hyperparameter_tuning_sample_df()

            try:
                x_train = x_train.drop(self.target_variable, axis=1)
            except Exception:
                pass

            if self.class_problem == 'binary':
                def objective(trial):
                    param = {
                        'learning_rate': trial.suggest_loguniform('learning_rate', 0.01, 0.1),
                        'num_leaves': trial.suggest_int('num_leaves', 2, 256),
                        'num_boost_round': trial.suggest_int('num_boost_round', 100, 50000),
                        'alpha': trial.suggest_loguniform('alpha', 1e-3, 10),
                        'gamma': trial.suggest_int('gamma', 1, 100),
                        'verbose': -1
                    }
                    fl = FocalLoss(alpha=param["alpha"], gamma=param["gamma"])
                    dtrain = lgb.Dataset(x_train, label=y_train, init_score=np.full_like(y_train, fl.init_score(y_train), dtype=float))
                    dtest = lgb.Dataset(X_test, label=Y_test, init_score=np.full_like(Y_test, fl.init_score(y_train), dtype=float),
                                        reference=dtrain)

                    result = lgb.cv(param, train_set=dtrain,  nfold=10, num_boost_round=param['num_boost_round'],
                                    early_stopping_rounds=10, seed=42,  fobj=fl.lgb_obj, feval=fl.lgb_eval,
                                    verbose_eval=False)
                    avg_result = np.mean(np.array(result["focal_loss-mean"]))
                    return avg_result

            else:
                def objective(trial):
                    param = {
                        'alpha': trial.suggest_loguniform('alpha', 1e-3, 10),
                        'gamma': trial.suggest_int('gamma', 1, 100),
                    }
                    loss = FocalLoss(alpha=param["alpha"], gamma=param["gamma"])
                    model = OneVsRestLightGBMWithCustomizedLoss(loss=loss)

                    try:
                        model.fit(x_train, y_train, **fit_params)
                        y_pred = model.predict(X_test)
                        mae = matthews_corrcoef(Y_test, y_pred)
                    except Exception:
                        mae = 0
                    return mae

            sampler = optuna.samplers.TPESampler(multivariate=True, seed=42)
            if self.class_problem == 'binary':


                study = optuna.create_study(direction='maximize', sampler=sampler, study_name=f"{algorithm}")
                study.optimize(objective, n_trials=self.hyperparameter_tuning_rounds[algorithm], timeout=self.hyperparameter_tuning_max_runtime_secs[algorithm], gc_after_trial=True, show_progress_bar=True)
                self.optuna_studies[f"{algorithm}"] = {}
            else:
                study = optuna.create_study(direction='minimize', sampler=sampler, study_name=f"{algorithm}")
                study.optimize(objective, n_trials=self.hyperparameter_tuning_rounds[algorithm], timeout=self.hyperparameter_tuning_max_runtime_secs[algorithm], gc_after_trial=True, show_progress_bar=True)
                self.optuna_studies[f"{algorithm}"] = {}
            # optuna.visualization.plot_optimization_history(study).write_image('LGBM_optimization_history.png')
            # optuna.visualization.plot_param_importances(study).write_image('LGBM_param_importances.png')

                try:
                    fig = optuna.visualization.plot_optimization_history(study)
                    self.optuna_studies[f"{algorithm}_plot_optimization"] = fig
                    fig.show()
                    fig = optuna.visualization.plot_param_importances(study)
                    self.optuna_studies[f"{algorithm}_param_importance"] = fig
                    fig.show()
                except ZeroDivisionError:
                    pass

            try:
                X_train = X_train.drop(self.target_variable, axis=1)
            except Exception:
                pass

            if self.class_problem == 'binary':
                best_parameters = study.best_trial.params
                fl = FocalLoss(alpha=best_parameters["alpha"], gamma=best_parameters["gamma"])
                try:
                    X_train = X_train.drop(self.target_variable, axis=1)
                except Exception:
                    pass
                Dtrain = lgb.Dataset(X_train, label=Y_train)
                Dtest = lgb.Dataset(X_test, label=Y_test)
                model = lgb.train(best_parameters, Dtrain, valid_sets=[Dtrain, Dtest], valid_names=['train', 'valid'],
                                  early_stopping_rounds=10, fobj=fl.lgb_obj, feval=fl.lgb_eval)

                self.preprocess_decisions["focal_init_score"] = fl.init_score(Y_train)
                self.trained_models[f"{algorithm}"] = {}
                self.trained_models[f"{algorithm}"] = model
                del model
                _ = gc.collect()
                return self.trained_models
            else:
                best_parameters = study.best_trial.params
                loss = FocalLoss(alpha=best_parameters["alpha"], gamma=best_parameters["gamma"])
                model = OneVsRestLightGBMWithCustomizedLoss(loss=loss)
                model.fit(X_train, Y_train, **fit_params)
                self.trained_models[f"{algorithm}"] = {}
                self.trained_models[f"{algorithm}"] = model
                del model
                _ = gc.collect()
                return self.trained_models

    def lgbm_focal_predict(self, feat_importance=True, importance_alg='SHAP'):
        """
        Loads the pretrained model from the class itself and predicts on new data.
        :param feat_importance: Set True, if feature importance shall be calculated.
        :param importance_alg: Chose 'permutation' (recommended on CPU) or 'SHAP' (recommended when model uses
        GPU acceleration). (Default: 'permutation')
        :return: Updates class attributes.
        """
        self.get_current_timestamp(task='Predict with LGBM with focal loss')
        algorithm = 'lgbm_focal'
        if self.prediction_mode:
            model = self.trained_models[f"{algorithm}"]
            if self.class_problem == 'binary':
                fl_init_score = self.preprocess_decisions["focal_init_score"]
                predicted_probs = special.expit(fl_init_score + model.predict(self.dataframe))
                predicted_classes = predicted_probs > self.preprocess_decisions[f"probability_threshold"][algorithm]
            else:
                predicted_probs = model.predict(self.dataframe)
                predicted_classes = predicted_probs
            self.predicted_probs[f"{algorithm}"] = {}
            self.predicted_classes[f"{algorithm}"] = {}
            self.predicted_probs[f"{algorithm}"] = predicted_probs
            self.predicted_classes[f"{algorithm}"] = predicted_classes
        else:
            X_train, X_test, Y_train, Y_test = self.unpack_test_train_dict()
            model = self.trained_models[f"{algorithm}"]
            if self.class_problem == 'binary':
                fl_init_score = self.preprocess_decisions["focal_init_score"]
                predicted_probs = special.expit(fl_init_score + model.predict(X_test))
                self.threshold_refiner(predicted_probs, Y_test, algorithm)
                predicted_classes = predicted_probs > self.preprocess_decisions[f"probability_threshold"][algorithm]
            else:
                predicted_probs = model.predict(X_test)
                predicted_classes = predicted_probs

            self.predicted_probs[f"{algorithm}"] = {}
            self.predicted_classes[f"{algorithm}"] = {}
            self.predicted_probs[f"{algorithm}"] = predicted_probs
            self.predicted_classes[f"{algorithm}"] = predicted_classes
            del model
            _ = gc.collect()

    def quadratic_discriminant_analysis_train(self):
        """
        Trains a simple Quadratic Discriminant model.
        :return: Trained model.
        """
        self.get_current_timestamp(task="Train Quadratic Discriminant model")
        algorithm = "quadratic_discriminant_analysis"
        if self.prediction_mode:
            pass
        else:
            X_train, X_test, Y_train, Y_test = self.unpack_test_train_dict()
            model = QuadraticDiscriminantAnalysis().fit(X_train, Y_train)
            self.trained_models[f"{algorithm}"] = {}
            self.trained_models[f"{algorithm}"] = model
            del model
            _ = gc.collect()
            return self.trained_models

    def quadratic_discriminant_analysis_predict(
        self, feat_importance=True, importance_alg="permutation"
    ):
        """
        Loads the pretrained model from the class itself and predicts on new data.
        :param feat_importance: Set True, if feature importance shall be calculated.
        :param importance_alg: Chose 'permutation' (recommended on CPU) or 'SHAP' (recommended when model uses
        GPU acceleration). (Default: 'permutation')
        :return: Updates class attributes.
        """
        self.get_current_timestamp(task="Predict with Quadratic Discriminant Analysis")
        algorithm = "quadratic_discriminant_analysis"
        if self.prediction_mode:
            model = self.trained_models[f"{algorithm}"]
            partial_probs = model.predict_proba(self.dataframe)
            if self.class_problem == "binary":
                predicted_probs = np.asarray([line[1] for line in partial_probs])
                predicted_classes = (
                    predicted_probs
                    > self.preprocess_decisions["probability_threshold"][algorithm]
                )
            else:
                predicted_probs = partial_probs
                predicted_classes = np.asarray(
                    [np.argmax(line) for line in predicted_probs]
                )
            self.predicted_probs[f"{algorithm}"] = {}
            self.predicted_classes[f"{algorithm}"] = {}
            self.predicted_probs[f"{algorithm}"] = predicted_probs
            self.predicted_classes[f"{algorithm}"] = predicted_classes
        else:
            X_train, X_test, Y_train, Y_test = self.unpack_test_train_dict()
            model = self.trained_models[f"{algorithm}"]
            partial_probs = model.predict_proba(X_test)
            if self.class_problem == "binary":
                predicted_probs = np.asarray([line[1] for line in partial_probs])
                self.threshold_refiner(predicted_probs, Y_test, algorithm)
                predicted_classes = (
                    predicted_probs
                    > self.preprocess_decisions["probability_threshold"][algorithm]
                )
            else:
                predicted_probs = partial_probs
                predicted_classes = np.asarray(
                    [np.argmax(line) for line in predicted_probs]
                )

            if feat_importance and importance_alg == "SHAP":
                self.runtime_warnings(warn_about="shap_cpu")
                try:
                    self.shap_explanations(
                        model=model,
                        test_df=X_test.sample(10000, random_state=42),
                        cols=X_test.columns,
                    )
                except Exception:
                    self.shap_explanations(
                        model=model, test_df=X_test, cols=X_test.columns
                    )
            elif feat_importance and importance_alg == "permutation":
                result = permutation_importance(
                    model,
                    X_test,
                    Y_test.astype(int),
                    n_repeats=10,
                    random_state=42,
                    n_jobs=-1,
                )
                permutation_importances = pd.Series(
                    result.importances_mean, index=X_test.columns
                )
                fig, ax = plt.subplots()
                permutation_importances.plot.bar(yerr=result.importances_std, ax=ax)
                ax.set_title("Feature importances using permutation on full model")
                ax.set_ylabel("Mean accuracy decrease")
                fig.tight_layout()
                plt.show()
            else:
                pass
            self.predicted_probs[f"{algorithm}"] = {}
            self.predicted_classes[f"{algorithm}"] = {}
            self.predicted_probs[f"{algorithm}"] = predicted_probs
            self.predicted_classes[f"{algorithm}"] = predicted_classes
            del model
            _ = gc.collect()

    def ridge_classifier_train(self):
        """
        Trains a simple ridge regression classifier.
        :return: Trained model.
        """
        self.get_current_timestamp(task="Train Ridge classifier model")
        algorithm = "ridge"
        if self.prediction_mode:
            pass
        else:
            X_train, X_test, Y_train, Y_test = self.unpack_test_train_dict()
            x_train, y_train = self.get_hyperparameter_tuning_sample_df()
            metric = make_scorer(matthews_corrcoef)

            def objective(trial):
                solver = trial.suggest_categorical(
                    "solver",
                    ["auto", "svd", "cholesky", "lsqr", "sparse_cg", "sag", "saga"],
                )
                param = {
                    "alpha": trial.suggest_loguniform("alpha", 1e-3, 1e3),
                    "max_iter": trial.suggest_int("max_iter", 10, 10000),
                    "tol": trial.suggest_loguniform("tol", 1e-5, 1e-1),
                    "normalize": trial.suggest_categorical("normalize", [True, False]),
                }
                model = RidgeClassifier(
                    alpha=param["alpha"],
                    max_iter=param["max_iter"],
                    tol=param["tol"],
                    normalize=param["normalize"],
                    solver=solver,
                    random_state=42,
                )  # .fit(x_train, y_train)
                try:
                    scores = cross_val_score(
                        model, x_train, y_train, cv=10, scoring=metric
                    )
                    mae = np.mean(scores)
                except Exception:
                    mae = 0
                return mae

            sampler = optuna.samplers.TPESampler(multivariate=True, seed=42)
            study = optuna.create_study(
                direction="maximize", sampler=sampler, study_name=f"{algorithm}"
            )
            study.optimize(
                objective,
                n_trials=self.hyperparameter_tuning_rounds[algorithm],
                timeout=self.hyperparameter_tuning_max_runtime_secs[algorithm],
                gc_after_trial=True,
                show_progress_bar=True,
            )
            self.optuna_studies[f"{algorithm}"] = {}
            # optuna.visualization.plot_optimization_history(study).write_image('LGBM_optimization_history.png')
            # optuna.visualization.plot_param_importances(study).write_image('LGBM_param_importances.png')

            try:
                fig = optuna.visualization.plot_optimization_history(study)
                self.optuna_studies[f"{algorithm}_plot_optimization"] = fig
                fig.show()
                fig = optuna.visualization.plot_param_importances(study)
                self.optuna_studies[f"{algorithm}_param_importance"] = fig
                fig.show()
            except ZeroDivisionError:
                pass

            try:
                X_train = X_train.drop(self.target_variable, axis=1)
            except Exception:
                pass

            best_parameters = study.best_trial.params
            model = RidgeClassifierWithProba(
                alpha=best_parameters["alpha"],
                max_iter=best_parameters["max_iter"],
                tol=best_parameters["tol"],
                normalize=best_parameters["normalize"],
                solver=best_parameters["solver"],
                random_state=42,
            ).fit(X_train, Y_train)
            self.trained_models[f"{algorithm}"] = {}
            self.trained_models[f"{algorithm}"] = model
            del model
            _ = gc.collect()
            return self.trained_models

    def ridge_classifier_predict(
        self, feat_importance=True, importance_alg="permutation"
    ):
        """
        Loads the pretrained model from the class itself and predicts on new data.
        :param feat_importance: Set True, if feature importance shall be calculated.
        :param importance_alg: Chose 'permutation' (recommended on CPU) or 'SHAP' (recommended when model uses
        GPU acceleration). (Default: 'permutation')
        :return: Updates class attributes.
        """
        self.get_current_timestamp(task="Predict with Ridge classifier")
        algorithm = "ridge"

        if self.prediction_mode:
            model = self.trained_models[f"{algorithm}"]
            partial_probs = model.predict_proba(self.dataframe)

            if self.class_problem == "binary":
                predicted_probs = np.asarray([line[1] for line in partial_probs])
                predicted_classes = (
                    predicted_probs
                    > self.preprocess_decisions["probability_threshold"][algorithm]
                )
            else:
                predicted_probs = partial_probs
                predicted_classes = np.asarray(
                    [np.argmax(line) for line in predicted_probs]
                )
        else:
            X_train, X_test, Y_train, Y_test = self.unpack_test_train_dict()
            model = self.trained_models[f"{algorithm}"]
            partial_probs = model.predict_proba(X_test)

            if self.class_problem == "binary":
                predicted_probs = np.asarray([line[1] for line in partial_probs])
                self.threshold_refiner(predicted_probs, Y_test, algorithm)
                predicted_classes = (
                    predicted_probs
                    > self.preprocess_decisions["probability_threshold"][algorithm]
                )
            else:
                predicted_probs = partial_probs
                predicted_classes = np.asarray(
                    [np.argmax(line) for line in predicted_probs]
                )

            if feat_importance and importance_alg == "SHAP":
                self.runtime_warnings(warn_about="shap_cpu")
                try:
                    self.shap_explanations(
                        model=model,
                        test_df=X_test.sample(10000, random_state=42),
                        cols=X_test.columns,
                    )
                except Exception:
                    self.shap_explanations(
                        model=model, test_df=X_test, cols=X_test.columns
                    )
            elif feat_importance and importance_alg == "permutation":
                result = permutation_importance(
                    model, X_test, Y_test, n_repeats=10, random_state=42, n_jobs=-1
                )
                permutation_importances = pd.Series(
                    result.importances_mean, index=X_test.columns
                )
                fig, ax = plt.subplots()
                permutation_importances.plot.bar(yerr=result.importances_std, ax=ax)
                ax.set_title("Feature importances using permutation on full model")
                ax.set_ylabel("Mean accuracy decrease")
                fig.tight_layout()
                plt.show()
            else:
                pass
        self.predicted_probs[f"{algorithm}"] = predicted_probs
        self.predicted_classes[f"{algorithm}"] = predicted_classes
        del model
        _ = gc.collect()

    def svm_train(self):
        """
        Trains a simple Support Vector Machine classifier.
        :return: Trained model.
        """
        self.get_current_timestamp(task="Train Support Vector Machine classifier model")
        algorithm = "svm"
        if self.prediction_mode:
            pass
        else:
            X_train, X_test, Y_train, Y_test = self.unpack_test_train_dict()
            x_train, y_train = self.get_hyperparameter_tuning_sample_df()
            metric = make_scorer(matthews_corrcoef)

            def objective(trial):
                param = {
                    "C": trial.suggest_loguniform("C", 0.5, 1e3),
                    "max_iter": trial.suggest_int("max_iter", 1, 10000),
                    "tol": trial.suggest_loguniform("tol", 1e-5, 1e-1),
                    "gamma": trial.suggest_categorical("gamma", ["scale", "auto"]),
                    "class_weight": trial.suggest_categorical(
                        "class_weight", ["balanced", None]
                    ),
                }
                model = SVC(
                    C=param["C"],
                    probability=True,
                    max_iter=param["max_iter"],
                    tol=param["tol"],
                    gamma=param["gamma"],
                    class_weight=param["class_weight"],
                    random_state=42,
                )  # .fit(x_train, y_train)
                try:
                    scores = cross_val_score(
                        model, x_train, y_train, cv=10, scoring=metric
                    )
                    mae = np.mean(scores)
                except Exception:
                    mae = 0
                return mae

            sampler = optuna.samplers.TPESampler(multivariate=True, seed=42)
            study = optuna.create_study(
                direction="maximize", sampler=sampler, study_name=f"{algorithm}"
            )
            study.optimize(
                objective,
                n_trials=self.hyperparameter_tuning_rounds[algorithm],
                timeout=self.hyperparameter_tuning_max_runtime_secs[algorithm],
                gc_after_trial=True,
                show_progress_bar=True,
            )
            self.optuna_studies[f"{algorithm}"] = {}
            # optuna.visualization.plot_optimization_history(study).write_image('LGBM_optimization_history.png')
            # optuna.visualization.plot_param_importances(study).write_image('LGBM_param_importances.png')

            try:
                fig = optuna.visualization.plot_optimization_history(study)
                self.optuna_studies[f"{algorithm}_plot_optimization"] = fig
                fig.show()
                fig = optuna.visualization.plot_param_importances(study)
                self.optuna_studies[f"{algorithm}_param_importance"] = fig
                fig.show()
            except ZeroDivisionError:
                pass

            try:
                X_train = X_train.drop(self.target_variable, axis=1)
            except Exception:
                pass

            best_parameters = study.best_trial.params
            model = SVC(
                C=best_parameters["C"],
                probability=True,
                max_iter=best_parameters["max_iter"],
                tol=best_parameters["tol"],
                gamma=best_parameters["gamma"],
                class_weight=best_parameters["class_weight"],
                random_state=42,
            ).fit(X_train, Y_train)
            self.trained_models[f"{algorithm}"] = {}
            self.trained_models[f"{algorithm}"] = model
            del model
            _ = gc.collect()
            return self.trained_models

    def svm_predict(self, feat_importance=True, importance_alg="permutation"):
        """
        Loads the pretrained model from the class itself and predicts on new data.
        :param feat_importance: Set True, if feature importance shall be calculated.
        :param importance_alg: Chose 'permutation' (recommended on CPU) or 'SHAP' (recommended when model uses
        GPU acceleration). (Default: 'permutation')
        :return: Updates class attributes.
        """
        self.get_current_timestamp(
            task="Predict with Support Vector Machine classifier"
        )
        algorithm = "svm"

        if self.prediction_mode:
            model = self.trained_models[f"{algorithm}"]
            partial_probs = model.predict_proba(self.dataframe)

            if self.class_problem == "binary":
                predicted_probs = np.asarray([line[1] for line in partial_probs])
                predicted_classes = (
                    predicted_probs
                    > self.preprocess_decisions["probability_threshold"][algorithm]
                )
            else:
                predicted_probs = partial_probs
                predicted_classes = np.asarray(
                    [np.argmax(line) for line in predicted_probs]
                )
        else:
            X_train, X_test, Y_train, Y_test = self.unpack_test_train_dict()
            model = self.trained_models[f"{algorithm}"]
            partial_probs = model.predict_proba(X_test)

            if self.class_problem == "binary":
                predicted_probs = np.asarray([line[1] for line in partial_probs])
                self.threshold_refiner(predicted_probs, Y_test, algorithm)
                predicted_classes = (
                    predicted_probs
                    > self.preprocess_decisions["probability_threshold"][algorithm]
                )
            else:
                predicted_probs = partial_probs
                predicted_classes = np.asarray(
                    [np.argmax(line) for line in predicted_probs]
                )

            if feat_importance and importance_alg == "SHAP":
                self.runtime_warnings(warn_about="shap_cpu")
                try:
                    self.shap_explanations(
                        model=model,
                        test_df=X_test.sample(10000, random_state=42),
                        cols=X_test.columns,
                    )
                except Exception:
                    self.shap_explanations(
                        model=model, test_df=X_test, cols=X_test.columns
                    )
            elif feat_importance and importance_alg == "permutation":
                result = permutation_importance(
                    model, X_test, Y_test, n_repeats=10, random_state=42, n_jobs=-1
                )
                permutation_importances = pd.Series(
                    result.importances_mean, index=X_test.columns
                )
                fig, ax = plt.subplots()
                permutation_importances.plot.bar(yerr=result.importances_std, ax=ax)
                ax.set_title("Feature importances using permutation on full model")
                ax.set_ylabel("Mean accuracy decrease")
                fig.tight_layout()
                plt.show()
            else:
                pass
        self.predicted_probs[f"{algorithm}"] = predicted_probs
        self.predicted_classes[f"{algorithm}"] = predicted_classes
        del model
        _ = gc.collect()

    def multinomial_nb_train(self):
        """
        Trains a Multinomial Naive Bayes classifier.
        :return: Trained model.
        """
        self.get_current_timestamp(
            task="Train Multinomial Naive Bayes classifier model"
        )
        algorithm = "multinomial_nb"
        if self.prediction_mode:
            pass
        else:
            X_train, X_test, Y_train, Y_test = self.unpack_test_train_dict()
            x_train, y_train = self.get_hyperparameter_tuning_sample_df()
            metric = make_scorer(matthews_corrcoef)

            def objective(trial):
                param = {"alpha": trial.suggest_loguniform("alpha", 1e-6, 1e2)}
                model = MultinomialNB(alpha=param["alpha"])  # .fit(x_train, y_train)
                try:
                    scores = cross_val_score(
                        model, x_train, y_train, cv=10, scoring=metric
                    )
                    mae = np.mean(scores)
                except Exception:
                    mae = 0
                return mae

            sampler = optuna.samplers.TPESampler(multivariate=True, seed=42)
            study = optuna.create_study(
                direction="maximize", sampler=sampler, study_name=f"{algorithm}"
            )
            study.optimize(
                objective,
                n_trials=self.hyperparameter_tuning_rounds[algorithm],
                timeout=self.hyperparameter_tuning_max_runtime_secs[algorithm],
                gc_after_trial=True,
                show_progress_bar=True,
            )
            self.optuna_studies[f"{algorithm}"] = {}
            # optuna.visualization.plot_optimization_history(study).write_image('LGBM_optimization_history.png')
            # optuna.visualization.plot_param_importances(study).write_image('LGBM_param_importances.png')

            try:
                fig = optuna.visualization.plot_optimization_history(study)
                self.optuna_studies[f"{algorithm}_plot_optimization"] = fig
                fig.show()
                fig = optuna.visualization.plot_param_importances(study)
                self.optuna_studies[f"{algorithm}_param_importance"] = fig
                fig.show()
            except ZeroDivisionError:
                pass

            try:
                X_train = X_train.drop(self.target_variable, axis=1)
            except Exception:
                pass

            best_parameters = study.best_trial.params
            model = MultinomialNB(alpha=best_parameters["alpha"]).fit(X_train, Y_train)
            self.trained_models[f"{algorithm}"] = {}
            self.trained_models[f"{algorithm}"] = model
            del model
            _ = gc.collect()
            return self.trained_models

    def multinomial_nb_predict(
        self, feat_importance=True, importance_alg="permutation"
    ):
        """
        Loads the pretrained model from the class itself and predicts on new data.
        :param feat_importance: Set True, if feature importance shall be calculated.
        :param importance_alg: Chose 'permutation' (recommended on CPU) or 'SHAP' (recommended when model uses
        GPU acceleration). (Default: 'permutation')
        :return: Updates class attributes.
        """
        self.get_current_timestamp(
            task="Predict with Multinomial Naive Bayes classifier"
        )
        algorithm = "multinomial_nb"

        if self.prediction_mode:
            model = self.trained_models[f"{algorithm}"]
            partial_probs = model.predict_proba(self.dataframe)

            if self.class_problem == "binary":
                predicted_probs = np.asarray([line[1] for line in partial_probs])
                predicted_classes = (
                    predicted_probs
                    > self.preprocess_decisions["probability_threshold"][algorithm]
                )
            else:
                predicted_probs = partial_probs
                predicted_classes = np.asarray(
                    [np.argmax(line) for line in predicted_probs]
                )
        else:
            X_train, X_test, Y_train, Y_test = self.unpack_test_train_dict()
            model = self.trained_models[f"{algorithm}"]
            partial_probs = model.predict_proba(X_test)

            if self.class_problem == "binary":
                predicted_probs = np.asarray([line[1] for line in partial_probs])
                self.threshold_refiner(predicted_probs, Y_test, algorithm)
                predicted_classes = (
                    predicted_probs
                    > self.preprocess_decisions["probability_threshold"][algorithm]
                )
            else:
                predicted_probs = partial_probs
                predicted_classes = np.asarray(
                    [np.argmax(line) for line in predicted_probs]
                )

            if feat_importance and importance_alg == "SHAP":
                self.runtime_warnings(warn_about="shap_cpu")
                try:
                    self.shap_explanations(
                        model=model,
                        test_df=X_test.sample(10000, random_state=42),
                        cols=X_test.columns,
                    )
                except Exception:
                    self.shap_explanations(
                        model=model, test_df=X_test, cols=X_test.columns
                    )
            elif feat_importance and importance_alg == "permutation":
                result = permutation_importance(
                    model, X_test, Y_test, n_repeats=10, random_state=42, n_jobs=-1
                )
                permutation_importances = pd.Series(
                    result.importances_mean, index=X_test.columns
                )
                fig, ax = plt.subplots()
                permutation_importances.plot.bar(yerr=result.importances_std, ax=ax)
                ax.set_title("Feature importances using permutation on full model")
                ax.set_ylabel("Mean accuracy decrease")
                fig.tight_layout()
                plt.show()
            else:
                pass
        self.predicted_probs[f"{algorithm}"] = predicted_probs
        self.predicted_classes[f"{algorithm}"] = predicted_classes
        del model
        _ = gc.collect()

    def sgd_classifier_train(self):
        """
        Trains a simple sgd classifier.
        :return: Trained model.
        """
        self.get_current_timestamp(task="Train SGD classifier model")
        algorithm = "sgd"
        if self.prediction_mode:
            pass
        else:
            X_train, X_test, Y_train, Y_test = self.unpack_test_train_dict()
            x_train, y_train = self.get_hyperparameter_tuning_sample_df()
            metric = make_scorer(matthews_corrcoef)

            def objective(trial):
                loss = trial.suggest_categorical("loss", ["modified_huber", "log"])
                param = {
                    "alpha": trial.suggest_loguniform("alpha", 1e-3, 1e3),
                    "l1_ratio": trial.suggest_loguniform("l1_ratio", 1e-3, 0.9999),
                    "epsilon": trial.suggest_loguniform("epsilon", 1e-3, 0.3),
                    "max_iter": trial.suggest_int("max_iter", 10, 30000),
                    "tol": trial.suggest_loguniform("tol", 1e-5, 1e-1),
                    "normalize": trial.suggest_categorical("normalize", [True, False]),
                    "power_t": trial.suggest_loguniform("power_t", 0.1, 0.7),
                }
                model = SGDClassifier(
                    alpha=param["alpha"],
                    max_iter=param["max_iter"],
                    tol=param["tol"],
                    l1_ratio=param["l1_ratio"],
                    power_t=param["power_t"],
                    penalty="elasticnet",
                    epsilon=param["epsilon"],
                    loss=loss,
                    early_stopping=True,
                    validation_fraction=0.2,
                    class_weight="balanced",
                    random_state=42,
                )  # .fit(X_train, Y_train)
                try:
                    scores = cross_val_score(
                        model, x_train, y_train, cv=5, scoring=metric
                    )
                    mae = np.mean(scores)
                except Exception:
                    mae = 0
                return mae

            sampler = optuna.samplers.TPESampler(multivariate=True, seed=42)
            study = optuna.create_study(
                direction="maximize", sampler=sampler, study_name=f"{algorithm}"
            )
            study.optimize(
                objective,
                n_trials=self.hyperparameter_tuning_rounds[algorithm],
                timeout=self.hyperparameter_tuning_max_runtime_secs[algorithm],
                gc_after_trial=True,
                show_progress_bar=True,
            )
            self.optuna_studies[f"{algorithm}"] = {}
            # optuna.visualization.plot_optimization_history(study).write_image('LGBM_optimization_history.png')
            # optuna.visualization.plot_param_importances(study).write_image('LGBM_param_importances.png')

            try:
                fig = optuna.visualization.plot_optimization_history(study)
                self.optuna_studies[f"{algorithm}_plot_optimization"] = fig
                fig.show()
                fig = optuna.visualization.plot_param_importances(study)
                self.optuna_studies[f"{algorithm}_param_importance"] = fig
                fig.show()
            except ZeroDivisionError:
                pass

            try:
                X_train = X_train.drop(self.target_variable, axis=1)
            except Exception:
                pass

            best_parameters = study.best_trial.params
            model = SGDClassifier(
                alpha=best_parameters["alpha"],
                max_iter=best_parameters["max_iter"],
                tol=best_parameters["tol"],
                l1_ratio=best_parameters["l1_ratio"],
                penalty="elasticnet",
                loss=best_parameters["loss"],
                power_t=best_parameters["power_t"],
                epsilon=best_parameters["epsilon"],
                early_stopping=True,
                validation_fraction=0.2,
                class_weight="balanced",
                random_state=42,
            ).fit(X_train, Y_train)

            self.trained_models[f"{algorithm}"] = {}
            self.trained_models[f"{algorithm}"] = model
            del model
            _ = gc.collect()
            return self.trained_models

    def sgd_classifier_predict(
        self, feat_importance=True, importance_alg="permutation"
    ):
        """
        Loads the pretrained model from the class itself and predicts on new data.
        :param feat_importance: Set True, if feature importance shall be calculated.
        :param importance_alg: Chose 'permutation' (recommended on CPU) or 'SHAP' (recommended when model uses
        GPU acceleration). (Default: 'permutation')
        :return: Updates class attributes.
        """
        self.get_current_timestamp(task="Predict with SGD classifier")
        algorithm = "sgd"

        if self.prediction_mode:
            model = self.trained_models[f"{algorithm}"]
            partial_probs = model.predict_proba(self.dataframe)

            if self.class_problem == "binary":
                predicted_probs = np.asarray([line[1] for line in partial_probs])
                predicted_classes = (
                    predicted_probs
                    > self.preprocess_decisions["probability_threshold"][algorithm]
                )
            else:
                predicted_probs = partial_probs
                predicted_classes = np.asarray(
                    [np.argmax(line) for line in predicted_probs]
                )
        else:
            X_train, X_test, Y_train, Y_test = self.unpack_test_train_dict()
            model = self.trained_models[f"{algorithm}"]
            partial_probs = model.predict_proba(X_test)

            if self.class_problem == "binary":
                predicted_probs = np.asarray([line[1] for line in partial_probs])
                self.threshold_refiner(predicted_probs, Y_test, algorithm)
                predicted_classes = (
                    predicted_probs
                    > self.preprocess_decisions["probability_threshold"][algorithm]
                )
            else:
                predicted_probs = partial_probs
                predicted_classes = np.asarray(
                    [np.argmax(line) for line in predicted_probs]
                )

            if feat_importance and importance_alg == "SHAP":
                self.runtime_warnings(warn_about="shap_cpu")
                try:
                    self.shap_explanations(
                        model=model,
                        test_df=X_test.sample(10000, random_state=42),
                        cols=X_test.columns,
                    )
                except Exception:
                    self.shap_explanations(
                        model=model, test_df=X_test, cols=X_test.columns
                    )
            elif feat_importance and importance_alg == "permutation":
                result = permutation_importance(
                    model, X_test, Y_test, n_repeats=10, random_state=42, n_jobs=-1
                )
                permutation_importances = pd.Series(
                    result.importances_mean, index=X_test.columns
                )
                fig, ax = plt.subplots()
                permutation_importances.plot.bar(yerr=result.importances_std, ax=ax)
                ax.set_title("Feature importances using permutation on full model")
                ax.set_ylabel("Mean accuracy decrease")
                fig.tight_layout()
                plt.show()
            else:
                pass
        self.predicted_probs[f"{algorithm}"] = predicted_probs
        self.predicted_classes[f"{algorithm}"] = predicted_classes
        del model
        _ = gc.collect()

    def catboost_train(self):
        """
        Trains a Ridge regression model.
        :return: Trained model.
        """
        self.get_current_timestamp(task="Train catboost regression model")
        self.check_gpu_support(algorithm="catboost")
        algorithm = "catboost"
        metric = make_scorer(matthews_corrcoef)

        if self.prediction_mode:
            pass
        else:
            X_train, X_test, Y_train, Y_test = self.unpack_test_train_dict()
            x_train, y_train = self.get_hyperparameter_tuning_sample_df()
            eval_dataset = Pool(X_test, Y_test)

            def objective(trial):
                class_weighting = trial.suggest_categorical(
                    "class_weighting", ["None", "Balanced", "SqrtBalanced"]
                )
                param = {
                    "iterations": trial.suggest_int("iterations", 10, 50000),
                    "learning_rate": trial.suggest_loguniform(
                        "learning_rate", 1e-3, 0.3
                    ),
                    "l2_leaf_reg": trial.suggest_loguniform("l2_leaf_reg", 1e-3, 1e6),
                    "max_depth": trial.suggest_int("max_depth", 2, 10),
                }
                model = CatBoostClassifier(
                    iterations=param["iterations"],
                    learning_rate=param["learning_rate"],
                    l2_leaf_reg=param["l2_leaf_reg"],
                    max_depth=param["max_depth"],
                    early_stopping_rounds=10,
                    loss_function="MultiClass",
                    # eval_metric=["MultiClass"],
                    auto_class_weights=class_weighting,
                    verbose=500,
                    random_state=42,
                )  # .fit(x_train, y_train,
                #     eval_set=eval_dataset,
                #     early_stopping_rounds=10)
                try:
                    scores = cross_val_score(
                        model, x_train, y_train, cv=10, scoring=metric
                    )
                    mae = np.mean(scores)
                except Exception:
                    mae = 0
                return mae

            sampler = optuna.samplers.TPESampler(multivariate=True, seed=42)
            study = optuna.create_study(
                direction="maximize", sampler=sampler, study_name=f"{algorithm}"
            )
            study.optimize(
                objective,
                n_trials=self.hyperparameter_tuning_rounds[algorithm],
                timeout=self.hyperparameter_tuning_max_runtime_secs[algorithm],
                gc_after_trial=True,
                show_progress_bar=True,
            )
            self.optuna_studies[f"{algorithm}"] = {}
            # optuna.visualization.plot_optimization_history(study).write_image('LGBM_optimization_history.png')
            # optuna.visualization.plot_param_importances(study).write_image('LGBM_param_importances.png')
            try:
                fig = optuna.visualization.plot_optimization_history(study)
                self.optuna_studies[f"{algorithm}_plot_optimization"] = fig
                fig.show()
                fig = optuna.visualization.plot_param_importances(study)
                self.optuna_studies[f"{algorithm}_param_importance"] = fig
                fig.show()
            except ZeroDivisionError:
                pass

            try:
                X_train = X_train.drop(self.target_variable, axis=1)
            except Exception:
                pass

            best_parameters = study.best_trial.params
            model = CatBoostClassifier(
                iterations=best_parameters["iterations"],
                learning_rate=best_parameters["learning_rate"],
                l2_leaf_reg=best_parameters["l2_leaf_reg"],
                max_depth=best_parameters["max_depth"],
                early_stopping_rounds=10,
                loss_function="MultiClass",
                # eval_metric=["MultiClass"],
                auto_class_weights=best_parameters["class_weighting"],
                verbose=500,
                random_state=42,
            ).fit(
                X_train,
                Y_train,
                eval_set=eval_dataset,
                early_stopping_rounds=10,
                plot=True,
            )
            self.trained_models[f"{algorithm}"] = {}
            self.trained_models[f"{algorithm}"] = model
            del model
            _ = gc.collect()
            return self.trained_models

    def catboost_predict(self, feat_importance=True, importance_alg="permutation"):
        """
        Loads the pretrained model from the class itself and predicts on new data.
        :param feat_importance: Set True, if feature importance shall be calculated.
        :param importance_alg: Chose 'permutation' (recommended on CPU) or 'SHAP' (recommended when model uses
        GPU acceleration). (Default: 'permutation')
        :return: Updates class attributes.
        """
        self.get_current_timestamp(task="Predict with catboost regression")
        algorithm = "catboost"
        if self.prediction_mode:
            model = self.trained_models[f"{algorithm}"]
            partial_probs = model.predict_proba(self.dataframe)

            if self.class_problem == "binary":
                predicted_probs = np.asarray([line[1] for line in partial_probs])
                predicted_classes = (
                    predicted_probs
                    > self.preprocess_decisions["probability_threshold"][algorithm]
                )
            else:
                predicted_probs = partial_probs
                predicted_classes = np.asarray(
                    [np.argmax(line) for line in predicted_probs]
                )
        else:
            X_train, X_test, Y_train, Y_test = self.unpack_test_train_dict()
            model = self.trained_models[f"{algorithm}"]
            partial_probs = model.predict_proba(X_test)

            if self.class_problem == "binary":
                predicted_probs = np.asarray([line[1] for line in partial_probs])
                self.threshold_refiner(predicted_probs, Y_test, algorithm)
                predicted_classes = (
                    predicted_probs
                    > self.preprocess_decisions["probability_threshold"][algorithm]
                )
            else:
                predicted_probs = partial_probs
                predicted_classes = np.asarray(
                    [np.argmax(line) for line in predicted_probs]
                )

            if feat_importance and importance_alg == "SHAP":
                self.runtime_warnings(warn_about="shap_cpu")
                try:
                    self.shap_explanations(
                        model=model,
                        test_df=X_test.sample(10000, random_state=42),
                        cols=X_test.columns,
                    )
                except Exception:
                    self.shap_explanations(
                        model=model, test_df=X_test, cols=X_test.columns
                    )
            elif feat_importance and importance_alg == "permutation":
                result = permutation_importance(
                    model, X_test, Y_test, n_repeats=10, random_state=42, n_jobs=-1
                )
                permutation_importances = pd.Series(
                    result.importances_mean, index=X_test.columns
                )
                fig, ax = plt.subplots()
                permutation_importances.plot.bar(yerr=result.importances_std, ax=ax)
                ax.set_title("Feature importances using permutation on full model")
                ax.set_ylabel("Mean accuracy decrease")
                fig.tight_layout()
                plt.show()
            else:
                pass
        self.predicted_probs[f"{algorithm}"] = predicted_probs
        self.predicted_classes[f"{algorithm}"] = predicted_classes
        del model
        _ = gc.collect()

    def tabnet_train(self):
        """
        Trains a simple Linear regression classifier.
        :return: Trained model.
        """
        self.get_current_timestamp(task="Train Tabnet classification model")
        algorithm = "tabnet"
        if self.prediction_mode:
            pass
        else:
            X_train, X_test, Y_train, Y_test = self.unpack_test_train_dict()
            x_train_sample, y_train_sample = self.get_hyperparameter_tuning_sample_df()

            """# test
            categorical_columns = []
            categorical_dims =  {}
            for col in X_train.columns[X_train.dtypes == object]:
                from sklearn.preprocessing import LabelEncoder
                l_enc = LabelEncoder()
                X_train[col] = X_train[col].fillna("VV_likely")
                X_train[col] = l_enc.fit_transform(X_train[col].values)
                X_test[col] = l_enc.transform(X_test[col].values)
                categorical_columns.append(col)
                categorical_dims[col] = len(l_enc.classes_)
            cat_idxs = [i for i, f in enumerate(X_train.columns.to_list()) if f in categorical_columns]
            cat_dims = [categorical_dims[f] for i, f in enumerate(X_train.columns.to_list()) if f in categorical_columns]"""

            X_train[X_train.columns.to_list()] = X_train[
                X_train.columns.to_list()
            ].astype(float)
            X_test[X_test.columns.to_list()] = X_test[X_test.columns.to_list()].astype(
                float
            )
            x_train_sample[x_train_sample.columns.to_list()] = x_train_sample[
                x_train_sample.columns.to_list()
            ].astype(float)

            if len(x_train_sample.index) < len(X_train.index):
                rec_batch_size = (len(x_train_sample.index) * 0.8) / 20
                if int(rec_batch_size) % 2 == 0:
                    rec_batch_size = int(rec_batch_size)
                else:
                    rec_batch_size = int(rec_batch_size) + 1
                if rec_batch_size > 16384:
                    rec_batch_size = 16384
                    virtual_batch_size = 4096
                else:
                    virtual_batch_size = int(rec_batch_size / 4)

                # update batch sizes in case hyperparameter tuning happens on samples
                self.tabnet_settings["batch_size"] = rec_batch_size
                self.tabnet_settings["virtual_batch_size"] = virtual_batch_size

            # load settings
            batch_size = self.tabnet_settings["batch_size"]
            virtual_batch_size = self.tabnet_settings["virtual_batch_size"]
            num_workers = self.tabnet_settings["num_workers"]

            def objective(trial):
                depths = trial.suggest_int("depths", 16, 64)
                factor = trial.suggest_uniform("factor", 0.1, 0.9)
                pretrain_difficulty = trial.suggest_uniform(
                    "pretrain_difficulty", 0.7, 0.9
                )
                mode = trial.suggest_categorical("mode", ["max", "min"])
                gamma = trial.suggest_loguniform("gamma", 1e-5, 2.0)
                lambda_sparse = trial.suggest_loguniform("lambda_sparse", 1e-6, 1e-3)
                mask_type = trial.suggest_categorical(
                    "mask_type", ["sparsemax", "entmax"]
                )
                n_shared = trial.suggest_int("n_shared", 1, 5)
                n_independent = trial.suggest_int("n_independent", 1, 5)
                weights = trial.suggest_int("weights", 0, 1)
                pre_trainer_max_epochs = trial.suggest_int(
                    "pre_trainer_max_epochs", 10, 1000
                )
                trainer_max_epochs = trial.suggest_int("trainer_max_epochs", 10, 1000)

                param = dict(
                    gamma=gamma,
                    # cat_idxs=cat_idxs,
                    # cat_dims=cat_dims,
                    lambda_sparse=lambda_sparse,
                    n_d=depths,
                    n_a=depths,
                    n_shared=n_shared,
                    n_independent=n_independent,
                    n_steps=trial.suggest_int("n_steps", 1, 5),
                    optimizer_params=dict(lr=2e-2, weight_decay=1e-5),
                    mask_type=mask_type,
                    scheduler_params=dict(
                        mode=mode, patience=30, min_lr=1e-5, factor=factor
                    ),
                    scheduler_fn=ReduceLROnPlateau,
                    seed=42,
                    verbose=1,
                    # device_name='gpu'
                )
                mean_matthew_corr = []
                from sklearn.model_selection import StratifiedKFold

                skf = StratifiedKFold(n_splits=10, random_state=42, shuffle=True)

                for train_index, test_index in skf.split(
                    x_train_sample, y_train_sample
                ):
                    x_train, x_test = (
                        X_train.iloc[train_index],
                        X_train.iloc[test_index],
                    )
                    y_train, y_test = (
                        Y_train.iloc[train_index],
                        Y_train.iloc[test_index],
                    )
                    # numpy conversion
                    y_train = y_train.values.reshape(-1)
                    y_test = y_test.values.reshape(-1)
                    x_train = x_train.to_numpy()
                    x_test = x_test.to_numpy()

                    Y_test_num = Y_test.values.reshape(-1)
                    X_test_num = X_test.to_numpy()

                    pretrainer = TabNetPretrainer(**param)
                    pretrainer.fit(
                        x_train,
                        eval_set=[(x_test)],
                        max_epochs=pre_trainer_max_epochs,
                        patience=30,
                        batch_size=batch_size,
                        virtual_batch_size=virtual_batch_size,
                        num_workers=num_workers,
                        drop_last=True,
                        pretraining_ratio=pretrain_difficulty,
                    )

                    model = TabNetClassifier(**param)
                    model.fit(
                        x_train,
                        y_train,
                        eval_set=[(x_test, y_test)],
                        eval_metric=[Matthews],
                        patience=30,
                        batch_size=batch_size,
                        virtual_batch_size=virtual_batch_size,
                        num_workers=num_workers,
                        drop_last=True,
                        from_unsupervised=pretrainer,
                        weights=weights,
                        max_epochs=trainer_max_epochs,
                    )
                    partial_probs = model.predict_proba(X_test_num)
                    if self.class_problem == "binary":
                        predicted_probs = np.asarray(
                            [line[1] for line in partial_probs]
                        )
                        self.threshold_refiner(predicted_probs, Y_test_num, algorithm)
                        predicted_classes = (
                            predicted_probs
                            > self.preprocess_decisions["probability_threshold"][
                                algorithm
                            ]
                        )
                    else:
                        predicted_probs = partial_probs
                        predicted_classes = np.asarray(
                            [np.argmax(line) for line in predicted_probs]
                        )
                    try:
                        matthew = matthews_corrcoef(Y_test_num, predicted_classes)
                    except Exception:
                        matthew = 0
                    mean_matthew_corr.append(matthew)
                    print(mean_matthew_corr)
                # meissner_cv = self.meissner_cv_score(mean_matthew_corr)
                meissner_cv = np.mean(mean_matthew_corr)
                return meissner_cv

            study = optuna.create_study(
                direction="maximize", study_name=f"{algorithm} tuning"
            )
            logging.info("Start Tabnet validation.")

            study.optimize(
                objective,
                n_trials=self.hyperparameter_tuning_rounds["tabnet"],
                timeout=self.hyperparameter_tuning_max_runtime_secs["tabnet"],
                gc_after_trial=True,
                show_progress_bar=True,
            )
            self.optuna_studies[f"{algorithm}"] = {}
            # optuna.visualization.plot_optimization_history(study).write_image('LGBM_optimization_history.png')
            # optuna.visualization.plot_param_importances(study).write_image('LGBM_param_importances.png')
            try:
                fig = optuna.visualization.plot_optimization_history(study)
                self.optuna_studies[f"{algorithm}_plot_optimization"] = fig
                fig.show()
            except ZeroDivisionError:
                print(
                    "Plotting of hyperparameter performances failed. This usually implicates an error during training."
                )

            try:
                fig = optuna.visualization.plot_param_importances(study)
                self.optuna_studies[f"{algorithm}_param_importance"] = fig
                fig.show()
            except ZeroDivisionError:
                print(
                    "Plotting of hyperparameter performances failed. This usually implicates an error during training."
                )

            try:
                X_train = X_train.drop(self.target_variable, axis=1)
            except Exception:
                pass

            Y_train = Y_train.values.reshape(-1)
            Y_test = Y_test.values.reshape(-1)
            X_train = X_train.to_numpy()
            X_test = X_test.to_numpy()

            tabnet_best_param = study.best_trial.params
            param = dict(
                gamma=tabnet_best_param["gamma"],
                lambda_sparse=tabnet_best_param["lambda_sparse"],
                n_d=tabnet_best_param["depths"],
                n_a=tabnet_best_param["depths"],
                n_steps=tabnet_best_param["n_steps"],
                n_shared=tabnet_best_param["n_shared"],
                n_independent=tabnet_best_param["n_independent"],
                optimizer_params=dict(lr=2e-2, weight_decay=1e-5),
                mask_type=tabnet_best_param["mask_type"],
                scheduler_params=dict(
                    mode=tabnet_best_param["mode"],
                    patience=5,
                    min_lr=1e-5,
                    factor=tabnet_best_param["factor"],
                ),
                scheduler_fn=ReduceLROnPlateau,
                seed=42,
                verbose=1,
            )

            pretrainer = TabNetPretrainer(**param)
            pretrainer.fit(
                X_train,
                eval_set=[(X_test)],
                patience=30,
                batch_size=batch_size,
                virtual_batch_size=virtual_batch_size,
                num_workers=num_workers,
                drop_last=True,
                pretraining_ratio=tabnet_best_param["pretrain_difficulty"],
                max_epochs=tabnet_best_param["pre_trainer_max_epochs"],
            )

            model = TabNetClassifier(**param)
            model.fit(
                X_train,
                Y_train,
                eval_set=[(X_test, Y_test)],
                eval_metric=[Matthews],
                patience=50,
                batch_size=batch_size,
                virtual_batch_size=virtual_batch_size,
                num_workers=num_workers,
                drop_last=True,
                from_unsupervised=pretrainer,
                weights=tabnet_best_param["weights"],
                max_epochs=tabnet_best_param["trainer_max_epochs"],
            )
            self.trained_models[f"{algorithm}"] = {}
            self.trained_models[f"{algorithm}"] = model
            del model
            _ = gc.collect()
            return self.trained_models

    def tabnet_predict(self):
        """
        Loads the pretrained model from the class itself and predicts on new data.
        :param feat_importance: Set True, if feature importance shall be calculated.
        :param importance_alg: Chose 'permutation' (recommended on CPU) or 'SHAP' (recommended when model uses
        GPU acceleration). (Default: 'permutation')
        :return: Updates class attributes.
        """
        self.get_current_timestamp(task="Predict with Tabnet classification")
        algorithm = "tabnet"
        if self.prediction_mode:
            self.dataframe[self.dataframe.columns.to_list()] = self.dataframe[
                self.dataframe.columns.to_list()
            ].astype(float)
            model = self.trained_models[f"{algorithm}"]
            partial_probs = model.predict_proba(self.dataframe.to_numpy())
            if self.class_problem == "binary":
                predicted_probs = np.asarray([line[1] for line in partial_probs])
                predicted_classes = (
                    predicted_probs
                    > self.preprocess_decisions["probability_threshold"][algorithm]
                )
            else:
                predicted_probs = partial_probs
                predicted_classes = np.asarray(
                    [np.argmax(line) for line in predicted_probs]
                )
        else:
            X_train, X_test, Y_train, Y_test = self.unpack_test_train_dict()
            Y_train = Y_train.values.reshape(-1)
            Y_test = Y_test.values.reshape(-1)
            X_train = X_train.to_numpy()
            X_test = X_test.to_numpy()

            model = self.trained_models[f"{algorithm}"]
            partial_probs = model.predict_proba(X_test)
            if self.class_problem == "binary":
                predicted_probs = np.asarray([line[1] for line in partial_probs])
                self.threshold_refiner(predicted_probs, Y_test, algorithm)
                predicted_classes = (
                    predicted_probs
                    > self.preprocess_decisions["probability_threshold"][algorithm]
                )
            else:
                predicted_probs = partial_probs
                predicted_classes = np.asarray(
                    [np.argmax(line) for line in predicted_probs]
                )

        self.predicted_probs[f"{algorithm}"] = predicted_probs
        self.predicted_classes[f"{algorithm}"] = predicted_classes
        del model
        _ = gc.collect()

    def vowpal_wabbit_train(self):
        """
        Trains a simple Logistic regression classifier.
        :return: Trained model.
        """
        self.get_current_timestamp(task="Train Vowpal Wabbit model")
        algorithm = "vowpal_wabbit"
        if self.prediction_mode:
            pass
        else:
            X_train, X_test, Y_train, Y_test = self.unpack_test_train_dict()
            model = VWClassifier().fit(X_train, Y_train)
            self.trained_models[f"{algorithm}"] = {}
            self.trained_models[f"{algorithm}"] = model
            del model
            _ = gc.collect()
            return self.trained_models

    def vowpal_wabbit_predict(self, feat_importance=True, importance_alg="permutation"):
        """
        Loads the pretrained model from the class itself and predicts on new data.
        :param feat_importance: Set True, if feature importance shall be calculated.
        :param importance_alg: Chose 'permutation' (recommended on CPU) or 'SHAP' (recommended when model uses
        GPU acceleration). (Default: 'permutation')
        :return: Updates class attributes.
        """
        self.get_current_timestamp(task="Predict with Vowpal Wabbit")
        algorithm = "vowpal_wabbit"
        if self.prediction_mode:
            model = self.trained_models[f"{algorithm}"]
            partial_probs = model.predict_proba(self.dataframe)
            if self.class_problem == "binary":
                predicted_probs = np.asarray([line[1] for line in partial_probs])
                predicted_classes = (
                    predicted_probs
                    > self.preprocess_decisions["probability_threshold"][algorithm]
                )
            else:
                predicted_probs = partial_probs
                predicted_classes = np.asarray(
                    [np.argmax(line) for line in predicted_probs]
                )
            self.predicted_probs[f"{algorithm}"] = {}
            self.predicted_classes[f"{algorithm}"] = {}
            self.predicted_probs[f"{algorithm}"] = predicted_probs
            self.predicted_classes[f"{algorithm}"] = predicted_classes
        else:
            X_train, X_test, Y_train, Y_test = self.unpack_test_train_dict()
            model = self.trained_models[f"{algorithm}"]
            partial_probs = model.predict_proba(X_test)
            if self.class_problem == "binary":
                predicted_probs = np.asarray([line[1] for line in partial_probs])
                self.threshold_refiner(predicted_probs, Y_test, algorithm)
                predicted_classes = (
                    predicted_probs
                    > self.preprocess_decisions["probability_threshold"][algorithm]
                )
            else:
                predicted_probs = partial_probs
                predicted_classes = np.asarray(
                    [np.argmax(line) for line in predicted_probs]
                )

            if feat_importance and importance_alg == "SHAP":
                self.runtime_warnings(warn_about="shap_cpu")
                try:
                    self.shap_explanations(
                        model=model,
                        test_df=X_test.sample(10000, random_state=42),
                        cols=X_test.columns,
                    )
                except Exception:
                    self.shap_explanations(
                        model=model, test_df=X_test, cols=X_test.columns
                    )
            elif feat_importance and importance_alg == "permutation":
                result = permutation_importance(
                    model,
                    X_test,
                    Y_test.astype(int),
                    n_repeats=10,
                    random_state=42,
                    n_jobs=-1,
                )
                permutation_importances = pd.Series(
                    result.importances_mean, index=X_test.columns
                )
                fig, ax = plt.subplots()
                permutation_importances.plot.bar(yerr=result.importances_std, ax=ax)
                ax.set_title("Feature importances using permutation on full model")
                ax.set_ylabel("Mean accuracy decrease")
                fig.tight_layout()
                plt.show()
            else:
                pass
            self.predicted_probs[f"{algorithm}"] = {}
            self.predicted_classes[f"{algorithm}"] = {}
            self.predicted_probs[f"{algorithm}"] = predicted_probs
            self.predicted_classes[f"{algorithm}"] = predicted_classes
            del model
            _ = gc.collect()

    def xg_boost_train(  # noqa: C901
        self, param=None, steps=None, autotune=True, tune_mode="accurate"
    ):
        """
        Trains an XGboost model by the given parameters.
        :param param: Takes a dictionary with custom parameter settings.
        :param steps: Integer higher than 0. Defines maximum training steps, iuf not in autotune mode.
        :param autotune: Set "True" for automatic hyperparameter optimization. (Default: true)
        :param tune_mode: 'Simple' for simple 80-20 split validation. 'Accurate': Each hyperparameter set will be validated
        with 5-fold crossvalidation. Longer runtimes, but higher performance. (Default: 'Accurate')
        """
        self.get_current_timestamp(task="Train Xgboost")
        self.check_gpu_support(algorithm="xgboost")
        if self.preferred_training_mode == "auto":
            train_on = self.preprocess_decisions["gpu_support"]["xgboost"]
        elif self.preferred_training_mode == "gpu":
            train_on = "gpu_hist"
            logging.info(
                "Start Xgboost model training on {self.preferred_training_mode}."
            )
        else:
            train_on = "exact"
            logging.info(
                "Start Xgboost model training on {self.preferred_training_mode}."
            )
        if self.prediction_mode:
            pass
        else:
            if autotune:
                X_train, X_test, Y_train, Y_test = self.unpack_test_train_dict()
                classes_weights = class_weight.compute_sample_weight(
                    class_weight="balanced", y=Y_train
                )
                D_test = xgb.DMatrix(X_test, label=Y_test)

                x_train, y_train = self.get_hyperparameter_tuning_sample_df()
                classes_weights_sample = class_weight.compute_sample_weight(
                    class_weight="balanced", y=y_train
                )
                d_test = xgb.DMatrix(X_test, label=Y_test)
                # get sample size to run brute force feature selection against

                if self.class_problem == "binary":

                    def objective(trial):
                        param = {
                            "objective": "multi:softprob",  # OR  'binary:logistic' #the loss function being used
                            "eval_metric": "mlogloss",
                            "verbose": 0,
                            "tree_method": train_on,  # use GPU for training
                            "num_class": Y_train.nunique(),
                            "max_depth": trial.suggest_int("max_depth", 2, 10),  # 4
                            # maximum depth of the decision trees being trained
                            "alpha": trial.suggest_loguniform("alpha", 1, 1e6),
                            "lambda": trial.suggest_loguniform("lambda", 1, 1e6),
                            "num_leaves": trial.suggest_int("num_leaves", 2, 256),  # 8
                            "subsample": trial.suggest_uniform("subsample", 0.4, 1.0),
                            "colsample_bytree": trial.suggest_uniform(
                                "colsample_bytree", 0.5, 1.0
                            ),
                            "colsample_bylevel": trial.suggest_uniform(
                                "colsample_bylevel", 0.5, 1.0
                            ),
                            "colsample_bynode": trial.suggest_uniform(
                                "colsample_bynode", 0.5, 1.0
                            ),
                            "min_child_samples": trial.suggest_int(
                                "min_child_samples", 5, 1000
                            ),
                            "eta": trial.suggest_loguniform("eta", 1e-3, 0.3),
                            "steps": trial.suggest_int("steps", 2, 70000),  # 100
                            "num_parallel_tree": trial.suggest_int(
                                "num_parallel_tree", 1, 5
                            ),  # 2
                        }
                        sample_weight = trial.suggest_categorical(
                            "sample_weight", [True, False]
                        )
                        if sample_weight:
                            d_train = xgb.DMatrix(
                                x_train, label=y_train, weight=classes_weights_sample
                            )
                        else:
                            d_train = xgb.DMatrix(x_train, label=y_train)
                        pruning_callback = optuna.integration.XGBoostPruningCallback(
                            trial, "test-mlogloss"
                        )

                        if tune_mode == "simple":
                            eval_set = [(d_train, "train"), (d_test, "test")]
                            model = xgb.train(
                                param,
                                d_train,
                                num_boost_round=param["steps"],
                                early_stopping_rounds=10,
                                evals=eval_set,
                                callbacks=[pruning_callback],
                            )
                            preds = model.predict(D_test)
                            pred_labels = np.asarray(
                                [np.argmax(line) for line in preds]
                            )
                            matthew = matthews_corrcoef(Y_test, pred_labels)
                            return matthew
                        else:
                            result = xgb.cv(
                                params=param,
                                dtrain=d_train,
                                num_boost_round=param["steps"],
                                early_stopping_rounds=10,
                                nfold=10,
                                as_pandas=True,
                                seed=42,
                                callbacks=[pruning_callback],
                            )
                            # avg_result = (result['train-mlogloss-mean'].mean() + result['test-mlogloss-mean'].mean())/2
                            return result["test-mlogloss-mean"].mean()

                    algorithm = "xgboost"
                    sampler = optuna.samplers.TPESampler(multivariate=True, seed=42)
                    if tune_mode == "simple":
                        study = optuna.create_study(
                            direction="maximize",
                            sampler=sampler,
                            study_name=f"{algorithm} tuning",
                        )
                        logging.info("Start Xgboost simple validation.")
                    else:
                        study = optuna.create_study(
                            direction="minimize",
                            sampler=sampler,
                            study_name=f"{algorithm} tuning",
                        )
                        logging.info("Start Xgboost advanced validation.")
                    study.optimize(
                        objective,
                        n_trials=self.hyperparameter_tuning_rounds["xgboost"],
                        timeout=self.hyperparameter_tuning_max_runtime_secs["xgboost"],
                        gc_after_trial=True,
                        show_progress_bar=True,
                    )
                    self.optuna_studies[f"{algorithm}"] = {}
                    # optuna.visualization.plot_optimization_history(study).write_image('LGBM_optimization_history.png')
                    # optuna.visualization.plot_param_importances(study).write_image('LGBM_param_importances.png')
                    try:
                        fig = optuna.visualization.plot_optimization_history(study)
                        self.optuna_studies[f"{algorithm}_plot_optimization"] = fig
                        fig.show()
                        fig = optuna.visualization.plot_param_importances(study)
                        self.optuna_studies[f"{algorithm}_param_importance"] = fig
                        fig.show()
                    except ZeroDivisionError:
                        pass

                    lgbm_best_param = study.best_trial.params
                    param = {
                        "objective": "multi:softprob",  # OR  'binary:logistic' #the loss function being used
                        "eval_metric": "mlogloss",
                        "verbose": 0,
                        "tree_method": train_on,  # use GPU for training
                        "num_class": Y_train.nunique(),
                        "max_depth": lgbm_best_param[
                            "max_depth"
                        ],  # maximum depth of the decision trees being trained
                        "alpha": lgbm_best_param["alpha"],
                        "lambda": lgbm_best_param["lambda"],
                        "num_leaves": lgbm_best_param["num_leaves"],
                        "subsample": lgbm_best_param["subsample"],
                        "colsample_bytree": lgbm_best_param["colsample_bytree"],
                        "colsample_bylevel": lgbm_best_param["colsample_bylevel"],
                        "colsample_bynode": lgbm_best_param["colsample_bynode"],
                        "min_child_samples": lgbm_best_param["min_child_samples"],
                        "eta": lgbm_best_param["eta"],
                        "steps": lgbm_best_param["steps"],
                        "num_parallel_tree": lgbm_best_param["num_parallel_tree"],
                    }
                    sample_weight = lgbm_best_param["sample_weight"]
                    try:
                        X_train = X_train.drop(self.target_variable, axis=1)
                    except Exception:
                        pass
                    if sample_weight:
                        D_train = xgb.DMatrix(
                            X_train, label=Y_train, weight=classes_weights
                        )
                    else:
                        D_train = xgb.DMatrix(X_train, label=Y_train)
                    D_test = xgb.DMatrix(X_test, label=Y_test)
                    eval_set = [(D_train, "train"), (D_test, "test")]
                    logging.info(
                        "Start Xgboost final model training with optimized hyperparamers."
                    )

                    model = xgb.train(
                        param,
                        D_train,
                        num_boost_round=param["steps"],
                        early_stopping_rounds=10,
                        evals=eval_set,
                    )
                    self.trained_models[f"{algorithm}"] = {}
                    self.trained_models[f"{algorithm}"] = model
                    return self.trained_models

                else:

                    def objective(trial):
                        param = {
                            "objective": "multi:softprob",  # OR  'binary:logistic' #the loss function being used
                            "eval_metric": "mlogloss",
                            # 'booster': 'dart',
                            # 'skip_drop': trial.suggest_uniform('skip_drop', 0.1, 1.0),
                            # 'rate_drop': trial.suggest_uniform('rate_drop', 0.1, 1.0),
                            "verbose": 0,
                            "tree_method": train_on,  # use GPU for training
                            "num_class": Y_train.nunique(),
                            "max_depth": trial.suggest_int("max_depth", 2, 8),
                            # maximum depth of the decision trees being trained
                            "alpha": trial.suggest_loguniform("alpha", 1, 1e6),
                            "lambda": trial.suggest_loguniform("lambda", 1, 1e6),
                            "num_leaves": trial.suggest_int("num_leaves", 2, 40),
                            "subsample": trial.suggest_uniform("subsample", 0.4, 1.0),
                            "colsample_bytree": trial.suggest_uniform(
                                "colsample_bytree", 0.5, 1.0
                            ),
                            "colsample_bylevel": trial.suggest_uniform(
                                "colsample_bylevel", 0.5, 1.0
                            ),
                            "colsample_bynode": trial.suggest_uniform(
                                "colsample_bynode", 0.5, 1.0
                            ),
                            "min_child_samples": trial.suggest_int(
                                "min_child_samples", 5, 1000
                            ),
                            "eta": trial.suggest_loguniform("eta", 1e-3, 0.3),  # 0.001
                            "steps": trial.suggest_int("steps", 2, 70000),
                            "num_parallel_tree": trial.suggest_int(
                                "num_parallel_tree", 1, 5
                            ),
                        }
                        sample_weight = trial.suggest_categorical(
                            "sample_weight", [True, False]
                        )
                        if sample_weight:
                            d_train = xgb.DMatrix(
                                x_train, label=y_train, weight=classes_weights_sample
                            )
                        else:
                            d_train = xgb.DMatrix(x_train, label=y_train)
                        pruning_callback = optuna.integration.XGBoostPruningCallback(
                            trial, "test-mlogloss"
                        )
                        if tune_mode == "simple":
                            eval_set = [(d_train, "train"), (d_test, "test")]
                            model = xgb.train(
                                param,
                                d_train,
                                num_boost_round=param["steps"],
                                early_stopping_rounds=10,
                                evals=eval_set,
                                callbacks=[pruning_callback],
                            )
                            preds = model.predict(D_test)
                            pred_labels = np.asarray(
                                [np.argmax(line) for line in preds]
                            )
                            matthew = matthews_corrcoef(Y_test, pred_labels)
                            return matthew
                        else:
                            result = xgb.cv(
                                params=param,
                                dtrain=d_train,
                                num_boost_round=param["steps"],
                                early_stopping_rounds=10,
                                nfold=10,
                                as_pandas=True,
                                seed=42,
                                callbacks=[pruning_callback],
                            )
                            # avg_result = (result['train-mlogloss-mean'].mean() + result['test-mlogloss-mean'].mean())/2
                            return result["test-mlogloss-mean"].mean()

                    algorithm = "xgboost"
                    sampler = optuna.samplers.TPESampler(multivariate=True, seed=42)
                    if tune_mode == "simple":
                        logging.info("Start Xgboost simple validation.")
                        study = optuna.create_study(
                            direction="maximize",
                            sampler=sampler,
                            study_name=f"{algorithm} tuning",
                        )
                    else:
                        logging.info("Start Xgboost advanced validation.")
                        study = optuna.create_study(
                            direction="minimize",
                            sampler=sampler,
                            study_name=f"{algorithm} tuning",
                        )
                    study.optimize(
                        objective,
                        n_trials=self.hyperparameter_tuning_rounds["xgboost"],
                        timeout=self.hyperparameter_tuning_max_runtime_secs["xgboost"],
                        gc_after_trial=True,
                        show_progress_bar=True,
                    )
                    self.optuna_studies[f"{algorithm}"] = {}
                    # optuna.visualization.plot_optimization_history(study).write_image('LGBM_optimization_history.png')
                    # optuna.visualization.plot_param_importances(study).write_image('LGBM_param_importances.png')
                    try:
                        fig = optuna.visualization.plot_optimization_history(study)
                        self.optuna_studies[f"{algorithm}_plot_optimization"] = fig
                        fig.show()
                        fig = optuna.visualization.plot_param_importances(study)
                        self.optuna_studies[f"{algorithm}_param_importance"] = fig
                        fig.show()
                    except ZeroDivisionError:
                        pass

                    lgbm_best_param = study.best_trial.params
                    param = {
                        "objective": "multi:softprob",  # OR  'binary:logistic' #the loss function being used
                        "eval_metric": "mlogloss",
                        # 'booster': 'dart',
                        # 'skip_drop': lgbm_best_param["skip_drop"],
                        # 'rate_drop': lgbm_best_param["rate_drop"],
                        "verbose": 0,
                        "tree_method": train_on,  # use GPU for training
                        "num_class": Y_train.nunique(),
                        "max_depth": lgbm_best_param[
                            "max_depth"
                        ],  # maximum depth of the decision trees being trained
                        "alpha": lgbm_best_param["alpha"],
                        "lambda": lgbm_best_param["lambda"],
                        "num_leaves": lgbm_best_param["num_leaves"],
                        "subsample": lgbm_best_param["subsample"],
                        "colsample_bytree": lgbm_best_param["colsample_bytree"],
                        "colsample_bylevel": lgbm_best_param["colsample_bylevel"],
                        "colsample_bynode": lgbm_best_param["colsample_bynode"],
                        "min_child_samples": lgbm_best_param["min_child_samples"],
                        "eta": lgbm_best_param["eta"],
                        "steps": lgbm_best_param["steps"],
                        "num_parallel_tree": lgbm_best_param["num_parallel_tree"],
                    }
                    sample_weight = lgbm_best_param["sample_weight"]
                    try:
                        X_train = X_train.drop(self.target_variable, axis=1)
                    except Exception:
                        pass
                    if sample_weight:
                        D_train = xgb.DMatrix(
                            X_train, label=Y_train, weight=classes_weights
                        )
                    else:
                        D_train = xgb.DMatrix(X_train, label=Y_train)
                    D_test = xgb.DMatrix(X_test, label=Y_test)
                    eval_set = [(D_train, "train"), (D_test, "test")]
                    logging.info(
                        "Start Xgboost final model training with optimized hyperparamers."
                    )
                    model = xgb.train(
                        param,
                        D_train,
                        num_boost_round=param["steps"],
                        early_stopping_rounds=10,
                        evals=eval_set,
                    )
                    self.trained_models[f"{algorithm}"] = {}
                    self.trained_models[f"{algorithm}"] = model
                    del model
                    _ = gc.collect()
                    return self.trained_models
            else:
                X_train, X_test, Y_train, Y_test = self.unpack_test_train_dict()
                classes_weights = class_weight.compute_sample_weight(
                    class_weight="balanced", y=Y_train
                )
                if self.binary_unbalanced:
                    D_train = xgb.DMatrix(
                        X_train, label=Y_train, weight=classes_weights
                    )
                else:
                    D_train = xgb.DMatrix(X_train, label=Y_train)
                D_test = xgb.DMatrix(X_test, label=Y_test)
                algorithm = "xgboost"
                if not param:
                    param = {
                        "eta": 0.001,  # learning rate,
                        "scale_pos_weight": 1,
                        # A typical value to consider: sum(negative instances) / sum(positive instances) (default = 1)
                        # 'gamma': 5, #Minimum loss reduction required to make a further partition on a leaf node of the tree. The larger gamma is, the more conservative the algorithm will be.
                        "verbosity": 0,  # 0 (silent), 1 (warning), 2 (info), 3 (debug)
                        "alpha": 1,
                        # L1 regularization term on weights. Increasing this value will make model more conservative. (default = 0)
                        "lambda": 1,
                        # L2 regularization term on weights. Increasing this value will make model more conservative. (default = 1)
                        "subsample": 0.8,
                        "eval_metric": "mlogloss",  # 'mlogloss','auc','rmsle'
                        # 'colsample_bytree': 0.3,
                        "max_depth": 2,  # maximum depth of the decision trees being trained
                        "tree_method": train_on,  # use GPU for training
                        "objective": "multi:softprob",  # OR  'binary:logistic' #the loss function being used
                        "steps": 50000,
                        "num_class": self.num_classes,
                    }  # the number of classes in the dataset
                else:
                    param = param

                if not steps:
                    steps = 10000
                else:
                    steps = steps

                try:
                    X_train = X_train.drop(self.target_variable, axis=1)
                except Exception:
                    pass
                eval_set = [(D_train, "train"), (D_test, "test")]
                logging.info(
                    "Start Xgboost simple model training with predefined hyperparamers."
                )
                model = xgb.train(
                    param,
                    D_train,
                    num_boost_round=50000,
                    early_stopping_rounds=10,
                    evals=eval_set,
                )
                self.trained_models[f"{algorithm}"] = {}
                self.trained_models[f"{algorithm}"] = model
                del model
                _ = gc.collect()
                return self.trained_models

    def xgboost_predict(self, feat_importance=True, importance_alg="auto"):
        """
        Loads the pretrained model from the class itself and predicts on new data.
        :param feat_importance: Set True, if feature importance shall be calculated based on SHAP values.
        :return: Updates class attributes.
        """
        self.get_current_timestamp(task="Predict with Xgboost")
        algorithm = "xgboost"
        if self.prediction_mode:
            D_test = xgb.DMatrix(self.dataframe)
            model = self.trained_models[f"{algorithm}"]
            partial_probs = model.predict(D_test)
            if self.class_problem == "binary":
                predicted_probs = np.asarray([line[1] for line in partial_probs])
                predicted_classes = (
                    predicted_probs
                    > self.preprocess_decisions["probability_threshold"][algorithm]
                )
            else:
                predicted_probs = partial_probs
                predicted_classes = np.asarray(
                    [np.argmax(line) for line in partial_probs]
                )
            self.predicted_probs[f"{algorithm}"] = {}
            self.predicted_classes[f"{algorithm}"] = {}
            self.predicted_probs[f"{algorithm}"] = predicted_probs
            self.predicted_classes[f"{algorithm}"] = predicted_classes
        else:
            X_train, X_test, Y_train, Y_test = self.unpack_test_train_dict()
            D_test = xgb.DMatrix(X_test, label=Y_test)
            try:
                D_test_sample = xgb.DMatrix(
                    X_test.sample(10000, random_state=42), label=Y_test
                )
            except Exception:
                D_test_sample = xgb.DMatrix(X_test, label=Y_test)
            model = self.trained_models[f"{algorithm}"]
            if self.class_problem == "binary" or self.class_problem == "multiclass":
                partial_probs = model.predict(D_test)
                if self.class_problem == "binary":
                    predicted_probs = np.asarray([line[1] for line in partial_probs])
                    self.threshold_refiner(predicted_probs, Y_test, algorithm)
                    predicted_classes = (
                        predicted_probs
                        > self.preprocess_decisions["probability_threshold"][algorithm]
                    )
                else:
                    predicted_probs = partial_probs
                    predicted_classes = np.asarray(
                        [np.argmax(line) for line in partial_probs]
                    )

                if feat_importance and importance_alg == "auto":
                    if (
                        self.preprocess_decisions["gpu_support"]["xgboost"]
                        == "gpu_hist"
                    ):
                        if self.class_problem == "binary":
                            self.shap_explanations(
                                model=model, test_df=D_test_sample, cols=X_test.columns
                            )
                        else:
                            xgb.plot_importance(model)
                        plt.figure(figsize=(16, 12))
                        plt.show()
                    else:
                        xgb.plot_importance(model)
                        plt.figure(figsize=(16, 12))
                        plt.show()
                elif feat_importance and importance_alg == "SHAP":
                    if self.class_problem == "binary":
                        self.shap_explanations(
                            model=model, test_df=D_test_sample, cols=X_test.columns
                        )
                    else:
                        xgb.plot_importance(model)
                    plt.figure(figsize=(16, 12))
                    plt.show()
                elif feat_importance and importance_alg == "inbuilt":
                    xgb.plot_importance(model)
                    plt.figure(figsize=(16, 12))
                    plt.show()
                else:
                    pass
                self.predicted_probs[f"{algorithm}"] = {}
                self.predicted_classes[f"{algorithm}"] = {}
                self.predicted_probs[f"{algorithm}"] = predicted_probs
                self.predicted_classes[f"{algorithm}"] = predicted_classes
                del model
                _ = gc.collect()
                return self.predicted_probs
            elif self.xgboost_objective == "regression":
                self.xg_boost_regression = model.predict(D_test)
                return self.xg_boost_regression

    def lgbm_train(self, tune_mode="accurate", gpu_use_dp=True):  # noqa: C901
        """
        Trains an LGBM model by the given parameters.
        :param tune_mode: 'Simple' for simple 80-20 split validation. 'Accurate': Each hyperparameter set will be validated
        with 10-fold cross validation. Longer runtimes, but higher performance. (Default: 'Accurate')
        :param gpu_use_dp: If True and when GPU accelerated, LGBM will use bigger floats for higher accuracy, but at the
        cost of longer runtimes (Default: True)
        """
        self.get_current_timestamp(task="Train LGBM")
        self.check_gpu_support(algorithm="lgbm")
        if self.preferred_training_mode == "auto":
            train_on = self.preprocess_decisions["gpu_support"]["lgbm"]
        elif self.preferred_training_mode == "gpu":
            train_on = "gpu"
            gpu_use_dp = True
        else:
            train_on = "cpu"
            gpu_use_dp = False

        if self.prediction_mode:
            pass
        else:
            X_train, X_test, Y_train, Y_test = self.unpack_test_train_dict()
            x_train, y_train = self.get_hyperparameter_tuning_sample_df()

            try:
                x_train = x_train.drop(self.target_variable, axis=1)
            except Exception:
                pass
            dtrain = lgb.Dataset(x_train, label=y_train)

            if self.class_problem == "binary":
                # weights_for_lgb = self.calc_scale_pos_weight()

                def objective(trial):
                    param = {
                        "objective": "binary",
                        "metric": "binary_logloss",
                        # 'scale_pos_weight': trial.suggest_loguniform('scale_pos_weight', 1e-3, 1e3),
                        "num_boost_round": trial.suggest_int(
                            "num_boost_round", 100, 50000
                        ),
                        "lambda_l1": trial.suggest_loguniform("lambda_l1", 1, 1e6),
                        "lambda_l2": trial.suggest_loguniform("lambda_l2", 1, 1e6),
                        # 'max_depth': trial.suggest_int('max_depth', 2, 8),
                        "num_leaves": trial.suggest_int("num_leaves", 2, 256),
                        "feature_fraction": trial.suggest_uniform(
                            "feature_fraction", 0.4, 1.0
                        ),
                        "feature_fraction_bynode": trial.suggest_uniform(
                            "feature_fraction_bynode", 0.4, 1.0
                        ),
                        # 'bagging_freq': trial.suggest_int('bagging_freq', 1, 7),
                        # 'min_child_samples': trial.suggest_int('min_child_samples', 5, 100),
                        "learning_rate": trial.suggest_loguniform(
                            "learning_rate", 1e-5, 0.1
                        ),
                        "verbose": -1,
                        "device": train_on,
                        "gpu_use_dp": gpu_use_dp,
                    }

                    pruning_callback = optuna.integration.LightGBMPruningCallback(
                        trial, "binary_logloss"
                    )
                    if tune_mode == "simple":
                        gbm = lgb.train(param, dtrain, verbose_eval=False)
                        preds = gbm.predict(X_test)
                        pred_labels = np.rint(preds)
                        matthew = matthews_corrcoef(Y_test, pred_labels)
                        return matthew
                    else:
                        result = lgb.cv(
                            param,
                            train_set=dtrain,
                            nfold=10,
                            num_boost_round=param["num_boost_round"],
                            early_stopping_rounds=10,
                            callbacks=[pruning_callback],
                            seed=42,
                            verbose_eval=False,
                        )
                        avg_result = np.mean(np.array(result["binary_logloss-mean"]))
                        return avg_result

                algorithm = "lgbm"
                sampler = optuna.samplers.TPESampler(multivariate=True, seed=42)
                if tune_mode == "simple":
                    study = optuna.create_study(
                        direction="maximize",
                        sampler=sampler,
                        study_name=f"{algorithm} tuning",
                    )
                else:
                    study = optuna.create_study(
                        direction="minimize",
                        sampler=sampler,
                        study_name=f"{algorithm} tuning",
                    )

                study.optimize(
                    objective,
                    n_trials=self.hyperparameter_tuning_rounds["lgbm"],
                    timeout=self.hyperparameter_tuning_max_runtime_secs["lgbm"],
                    gc_after_trial=True,
                    show_progress_bar=True,
                )
                self.optuna_studies[f"{algorithm}"] = {}
                # optuna.visualization.plot_optimization_history(study).write_image('LGBM_optimization_history.png')
                # optuna.visualization.plot_param_importances(study).write_image('LGBM_param_importances.png')
                try:
                    fig = optuna.visualization.plot_optimization_history(study)
                    self.optuna_studies[f"{algorithm}_plot_optimization"] = fig
                    fig.show()
                    fig = optuna.visualization.plot_param_importances(study)
                    self.optuna_studies[f"{algorithm}_param_importance"] = fig
                    fig.show()
                except ZeroDivisionError:
                    pass

                lgbm_best_param = study.best_trial.params
                param = {
                    "objective": "binary",
                    "metric": "binary_logloss",
                    # 'scale_pos_weight': lgbm_best_param["scale_pos_weight"],
                    # 'max_depth': lgbm_best_param["max_depth"],
                    "num_boost_round": lgbm_best_param["num_boost_round"],
                    "lambda_l1": lgbm_best_param["lambda_l1"],
                    "lambda_l2": lgbm_best_param["lambda_l2"],
                    "num_leaves": lgbm_best_param["num_leaves"],
                    "feature_fraction": lgbm_best_param["feature_fraction"],
                    "feature_fraction_bynode": lgbm_best_param[
                        "feature_fraction_bynode"
                    ],
                    # 'bagging_freq': lgbm_best_param["bagging_freq"],
                    # 'min_child_samples': lgbm_best_param["min_child_samples"],
                    "learning_rate": lgbm_best_param["learning_rate"],
                    "verbose": -1,
                    "device": train_on,
                    "gpu_use_dp": gpu_use_dp,
                }
                try:
                    X_train = X_train.drop(self.target_variable, axis=1)
                except Exception:
                    pass
                Dtrain = lgb.Dataset(X_train, label=Y_train)
                Dtest = lgb.Dataset(X_test, label=Y_test)
                model = lgb.train(
                    param,
                    Dtrain,
                    valid_sets=[Dtrain, Dtest],
                    valid_names=["train", "valid"],
                    early_stopping_rounds=10,
                )
                self.trained_models[f"{algorithm}"] = {}
                self.trained_models[f"{algorithm}"] = model
                del model
                _ = gc.collect()
                return self.trained_models

            else:
                nb_classes = self.num_classes

                def objective(trial):
                    param = {
                        "objective": "multiclass",
                        "metric": "multi_logloss",
                        "boosting": "dart",
                        "drop_rate": trial.suggest_uniform("drop_rate", 0.1, 1.0),
                        "skip_drop": trial.suggest_uniform("skip_drop", 0.1, 1.0),
                        "num_boost_round": trial.suggest_int(
                            "num_boost_round", 100, 50000
                        ),
                        "num_class": nb_classes,
                        "lambda_l1": trial.suggest_loguniform("lambda_l1", 1, 1e6),
                        "lambda_l2": trial.suggest_loguniform("lambda_l2", 1, 1e6),
                        # 'max_depth': trial.suggest_int('max_depth', 2, 8), #-1
                        "num_leaves": trial.suggest_int("num_leaves", 2, 50),
                        "feature_fraction": trial.suggest_uniform(
                            "feature_fraction", 0.2, 1.0
                        ),
                        # 'bagging_freq': trial.suggest_int('bagging_freq', 1, 7),
                        "feature_fraction_bynode": trial.suggest_uniform(
                            "feature_fraction_bynode", 0.4, 1.0
                        ),
                        # 'min_child_samples': trial.suggest_int('min_child_samples', 5, 100),
                        "min_gain_to_split": trial.suggest_uniform(
                            "min_gain_to_split", 0, 15
                        ),
                        "learning_rate": trial.suggest_loguniform(
                            "learning_rate", 1e-5, 0.1
                        ),
                        "verbose": -1,
                        "device": train_on,
                        "gpu_use_dp": gpu_use_dp,
                    }

                    pruning_callback = optuna.integration.LightGBMPruningCallback(
                        trial, "multi_logloss"
                    )
                    if tune_mode == "simple":
                        gbm = lgb.train(param, dtrain, verbose_eval=False)
                        preds = gbm.predict(X_test)
                        pred_labels = np.asarray([np.argmax(line) for line in preds])
                        matthew = matthews_corrcoef(Y_test, pred_labels)
                        return matthew
                    else:
                        try:
                            result = lgb.cv(
                                param,
                                train_set=dtrain,
                                nfold=10,
                                num_boost_round=param["num_boost_round"],
                                early_stopping_rounds=10,
                                callbacks=[pruning_callback],
                                seed=42,
                                verbose_eval=False,
                            )
                            avg_result = np.mean(np.array(result["multi_logloss-mean"]))
                            # avg_result = self.meissner_cv_score(result["multi_logloss-mean"], penality_is_deducted=False)
                            return avg_result
                        except Exception:
                            avg_result = 100
                        return avg_result

                algorithm = "lgbm"
                sampler = optuna.samplers.TPESampler(multivariate=True, seed=42)
                if tune_mode == "simple":
                    study = optuna.create_study(
                        direction="maximize",
                        sampler=sampler,
                        study_name=f"{algorithm} tuning",
                    )
                else:
                    study = optuna.create_study(
                        direction="minimize",
                        sampler=sampler,
                        study_name=f"{algorithm} tuning",
                    )
                study.optimize(
                    objective,
                    n_trials=self.hyperparameter_tuning_rounds["lgbm"],
                    timeout=self.hyperparameter_tuning_max_runtime_secs["lgbm"],
                    gc_after_trial=True,
                    show_progress_bar=True,
                )
                self.optuna_studies[f"{algorithm}"] = {}
                # optuna.visualization.plot_optimization_history(study).write_image('LGBM_optimization_history.png')
                # optuna.visualization.plot_param_importances(study).write_image('LGBM_param_importances.png')
                try:
                    fig = optuna.visualization.plot_optimization_history(study)
                    self.optuna_studies[f"{algorithm}_plot_optimization"] = fig
                    fig.show()
                    fig = optuna.visualization.plot_param_importances(study)
                    self.optuna_studies[f"{algorithm}_param_importance"] = fig
                    fig.show()
                except ZeroDivisionError:
                    pass

                lgbm_best_param = study.best_trial.params
                param = {
                    "objective": "multiclass",
                    "metric": "multi_logloss",
                    # 'class_weight': classes_weights,
                    "boosting": "dart",
                    "drop_rate": lgbm_best_param["drop_rate"],
                    "skip_drop": lgbm_best_param["skip_drop"],
                    "num_boost_round": lgbm_best_param["num_boost_round"],
                    "num_class": nb_classes,
                    "lambda_l1": lgbm_best_param["lambda_l1"],
                    "lambda_l2": lgbm_best_param["lambda_l2"],
                    # 'max_depth': lgbm_best_param["max_depth"],
                    "num_leaves": lgbm_best_param["num_leaves"],
                    "feature_fraction": lgbm_best_param["feature_fraction"],
                    "feature_fraction_bynode": lgbm_best_param[
                        "feature_fraction_bynode"
                    ],
                    # 'bagging_freq': lgbm_best_param["bagging_freq"],
                    # 'min_child_samples': lgbm_best_param["min_child_samples"],
                    "min_gain_to_split": lgbm_best_param["min_gain_to_split"],
                    "learning_rate": lgbm_best_param["learning_rate"],
                    "verbose": -1,
                    "device": train_on,
                    "gpu_use_dp": gpu_use_dp,
                }
                try:
                    X_train = X_train.drop(self.target_variable, axis=1)
                except Exception:
                    pass
                Dtrain = lgb.Dataset(X_train, label=Y_train)
                Dtest = lgb.Dataset(X_test, label=Y_test)
                model = lgb.train(
                    param,
                    Dtrain,
                    valid_sets=[Dtrain, Dtest],
                    valid_names=["train", "valid"],
                    early_stopping_rounds=10,
                )
                self.trained_models[f"{algorithm}"] = {}
                self.trained_models[f"{algorithm}"] = model
                del model
                _ = gc.collect()
                return self.trained_models

    def lgbm_predict(self, feat_importance=True, importance_alg="auto"):
        """
        Loads the pretrained model from the class itself and predicts on new data.
        :param feat_importance: Set True, if feature importance shall be calculated based on SHAP values.
        :return: Updates class attributes.
        """
        self.get_current_timestamp(task="Predict with LGBM")
        algorithm = "lgbm"
        model = self.trained_models[f"{algorithm}"]
        if self.prediction_mode:
            X_test = self.dataframe
            predicted_probs = model.predict(X_test)
            if self.class_problem == "binary":
                partial_probs = predicted_probs
                predicted_classes = (
                    partial_probs
                    > self.preprocess_decisions["probability_threshold"][algorithm]
                )
            else:
                predicted_classes = np.asarray(
                    [np.argmax(line) for line in predicted_probs]
                )
            self.predicted_probs[f"{algorithm}"] = {}
            self.predicted_classes[f"{algorithm}"] = {}
            self.predicted_probs[f"{algorithm}"] = predicted_probs
            self.predicted_classes[f"{algorithm}"] = predicted_classes
        else:
            X_train, X_test, Y_train, Y_test = self.unpack_test_train_dict()
            predicted_probs = model.predict(X_test)
            if self.class_problem == "binary":
                self.threshold_refiner(predicted_probs, Y_test, algorithm)
                predicted_classes = (
                    predicted_probs
                    > self.preprocess_decisions["probability_threshold"][algorithm]
                )
            else:
                predicted_classes = np.asarray(
                    [np.argmax(line) for line in predicted_probs]
                )

            if feat_importance and importance_alg == "auto":
                if self.preprocess_decisions["gpu_support"]["lgbm"] == "gpu":
                    if self.class_problem == "binary":
                        self.shap_explanations(
                            model=model, test_df=X_test, cols=X_test.columns
                        )
                    else:
                        lgb.plot_importance(model)
                    plt.figure(figsize=(16, 12))
                    plt.show()
                else:
                    lgb.plot_importance(model)
                    plt.figure(figsize=(16, 12))
                    plt.show()
            elif feat_importance and importance_alg == "SHAP":
                if self.preprocess_decisions["gpu_support"]["lgbm"] == "gpu":
                    if self.class_problem == "binary":
                        self.shap_explanations(
                            model=model, test_df=X_test, cols=X_test.columns
                        )
                    else:
                        lgb.plot_importance(model)
                    plt.figure(figsize=(16, 12))
                    plt.show()
                else:
                    lgb.plot_importance(model)
                    plt.figure(figsize=(16, 12))
                    plt.show()
            elif feat_importance and importance_alg == "inbuilt":
                lgb.plot_importance(model)
                plt.figure(figsize=(16, 12))
                plt.show()
            else:
                pass

            self.predicted_probs[f"{algorithm}"] = {}
            self.predicted_classes[f"{algorithm}"] = {}
            self.predicted_probs[f"{algorithm}"] = predicted_probs
            self.predicted_classes[f"{algorithm}"] = predicted_classes
        del model
        _ = gc.collect()
        return self.predicted_probs

    def sklearn_ensemble_train(self):
        """
        Trains an sklearn stacking classifier ensemble. Will automatically test different stacked classifier combinations.
        Expect very long runtimes due to CPU usage.
        :return: Updates class attributes by its predictions.
        """
        self.get_current_timestamp(task="Train sklearn ensemble")
        algorithm = "sklearn_ensemble"
        if self.prediction_mode:
            pass
        else:
            X_train, X_test, Y_train, Y_test = self.unpack_test_train_dict()
            x_train, y_train = self.get_hyperparameter_tuning_sample_df()

            def objective(trial):
                ensemble_variation = trial.suggest_categorical(
                    "ensemble_variant",
                    [
                        "2_boosters",
                        "3_boosters",
                        "trees_forest",
                        "reversed_boosters",
                        "full_ensemble",
                        "full_ensemble_weighted",
                    ],
                )
                # Step 2. Setup values for the hyperparameters:
                if ensemble_variation == "2_boosters":
                    level0 = list()
                    level0.append(
                        (
                            "lr",
                            LogisticRegressionCV(
                                class_weight="balanced",
                                max_iter=500,
                                penalty="elasticnet",
                                l1_ratios=[0.1, 0.5, 0.9],
                                solver="saga",
                            ),
                        )
                    )
                    level0.append(("qdr", QuadraticDiscriminantAnalysis()))
                    level1 = LGBMClassifier()
                    model = StackingClassifier(
                        estimators=level0, final_estimator=level1, cv=5, n_jobs=-1
                    )
                elif ensemble_variation == "3_boosters":
                    level0 = list()
                    level0.append(("lgbm", LGBMClassifier()))
                    level0.append(("abc", AdaBoostClassifier()))
                    level1 = GradientBoostingClassifier()
                    model = StackingClassifier(
                        estimators=level0, final_estimator=level1, cv=5, n_jobs=-1
                    )
                elif ensemble_variation == "trees_forest":
                    level0 = list()
                    level0.append(("cart", DecisionTreeClassifier(max_depth=5)))
                    level0.append(("rdf", RandomForestClassifier(max_depth=5)))
                    level1 = GradientBoostingClassifier()
                    model = StackingClassifier(
                        estimators=level0, final_estimator=level1, cv=5, n_jobs=-1
                    )
                elif ensemble_variation == "reversed_boosters":
                    level0 = list()
                    level0.append(("xgb", GradientBoostingClassifier()))
                    level0.append(("lgbm", LGBMClassifier()))
                    level0.append(("qdr", QuadraticDiscriminantAnalysis()))
                    level0.append(("svc", SVC()))
                    level1 = LogisticRegression()
                    model = StackingClassifier(
                        estimators=level0, final_estimator=level1, cv=5, n_jobs=-1
                    )
                elif ensemble_variation == "full_ensemble":
                    level0 = list()
                    level0.append(("lgbm", LGBMClassifier()))
                    level0.append(
                        (
                            "lr",
                            LogisticRegressionCV(
                                class_weight="balanced",
                                max_iter=500,
                                penalty="elasticnet",
                                l1_ratios=[0.1, 0.5, 0.9],
                                solver="saga",
                            ),
                        )
                    )
                    level0.append(("gdc", GradientBoostingClassifier()))
                    level0.append(("cart", DecisionTreeClassifier(max_depth=5)))
                    level0.append(("abc", AdaBoostClassifier()))
                    level0.append(("qda", QuadraticDiscriminantAnalysis()))
                    level0.append(("rid", RidgeClassifier()))
                    level0.append(("svc", SVC()))
                    level0.append(("rdf", RandomForestClassifier(max_depth=5)))
                    # define meta learner model
                    level1 = GradientBoostingClassifier()
                    # define the stacking ensemble
                    model = StackingClassifier(
                        estimators=level0, final_estimator=level1, cv=5, n_jobs=-1
                    )
                elif ensemble_variation == "full_ensemble_weighted":
                    level0 = list()
                    level0.append(("lgbm", LGBMClassifier()))
                    level0.append(
                        (
                            "lr",
                            LogisticRegressionCV(
                                class_weight="balanced",
                                max_iter=500,
                                penalty="elasticnet",
                                l1_ratios=[0.1, 0.5, 0.9],
                                solver="saga",
                            ),
                        )
                    )
                    level0.append(("gdc", GradientBoostingClassifier()))
                    level0.append(("cart", DecisionTreeClassifier(max_depth=5)))
                    level0.append(("abc", AdaBoostClassifier()))
                    level0.append(("qda", QuadraticDiscriminantAnalysis()))
                    level0.append(("rid", RidgeClassifier(class_weight="balanced")))
                    level0.append(("svc", SVC(class_weight="balanced")))
                    level0.append(
                        (
                            "rdf",
                            RandomForestClassifier(
                                max_depth=5, class_weight="balanced"
                            ),
                        )
                    )
                    # define meta learner model
                    level1 = GradientBoostingClassifier()
                    # define the stacking ensemble
                    model = StackingClassifier(
                        estimators=level0, final_estimator=level1, cv=5, n_jobs=-1
                    )

                # Step 3: Scoring method:
                model.fit(x_train, y_train)
                predicted_probs = model.predict_proba(X_test)
                if self.class_problem == "binary":
                    self.threshold_refiner(predicted_probs, Y_test, algorithm)
                    partial_probs = np.asarray([line[1] for line in predicted_probs])
                    predicted_classes = (
                        partial_probs
                        > self.preprocess_decisions["probability_threshold"][algorithm]
                    )
                else:
                    predicted_classes = np.asarray(
                        [np.argmax(line) for line in predicted_probs]
                    )
                matthews = matthews_corrcoef(Y_test, predicted_classes)
                return matthews

            sampler = optuna.samplers.TPESampler(multivariate=True, seed=42)
            study = optuna.create_study(
                direction="maximize", sampler=sampler, study_name=f"{algorithm} tuning"
            )
            study.optimize(
                objective,
                n_trials=self.hyperparameter_tuning_rounds["sklearn_ensemble"],
                timeout=self.hyperparameter_tuning_max_runtime_secs["sklearn_ensemble"],
                gc_after_trial=True,
                show_progress_bar=True,
            )
            best_variant = study.best_trial.params["ensemble_variant"]
            if best_variant == "2_boosters":
                level0 = list()
                level0.append(
                    (
                        "lr",
                        LogisticRegressionCV(
                            class_weight="balanced",
                            max_iter=500,
                            penalty="elasticnet",
                            l1_ratios=[0.1, 0.5, 0.9],
                            solver="saga",
                        ),
                    )
                )
                level0.append(("qdr", QuadraticDiscriminantAnalysis()))
                level1 = LGBMClassifier()
                model = StackingClassifier(
                    estimators=level0, final_estimator=level1, cv=5, n_jobs=-1
                )
            elif best_variant == "3_boosters":
                level0 = list()
                level0.append(("lgbm", LGBMClassifier()))
                level0.append(("abc", AdaBoostClassifier()))
                level1 = GradientBoostingClassifier()
                model = StackingClassifier(
                    estimators=level0, final_estimator=level1, cv=5, n_jobs=-1
                )
            elif best_variant == "trees_forest":
                level0 = list()
                level0.append(("cart", DecisionTreeClassifier(max_depth=5)))
                level0.append(("rdf", RandomForestClassifier(max_depth=5)))
                level1 = GradientBoostingClassifier()
                model = StackingClassifier(
                    estimators=level0, final_estimator=level1, cv=5, n_jobs=-1
                )
            elif best_variant == "reversed_boosters":
                level0 = list()
                level0.append(("xgb", GradientBoostingClassifier()))
                level0.append(("lgbm", LGBMClassifier()))
                level0.append(("qdr", QuadraticDiscriminantAnalysis()))
                level0.append(("svc", SVC()))
                level1 = LogisticRegression()
                model = StackingClassifier(
                    estimators=level0, final_estimator=level1, cv=5, n_jobs=-1
                )
            elif best_variant == "full_ensemble":
                level0 = list()
                level0.append(("lgbm", LGBMClassifier()))
                level0.append(
                    (
                        "lr",
                        LogisticRegressionCV(
                            class_weight="balanced",
                            max_iter=500,
                            penalty="elasticnet",
                            l1_ratios=[0.1, 0.5, 0.9],
                            solver="saga",
                        ),
                    )
                )
                level0.append(("gdc", GradientBoostingClassifier()))
                level0.append(("cart", DecisionTreeClassifier(max_depth=5)))
                level0.append(("abc", AdaBoostClassifier()))
                level0.append(("qda", QuadraticDiscriminantAnalysis()))
                level0.append(("rid", RidgeClassifier()))
                level0.append(("svc", SVC()))
                level0.append(("rdf", RandomForestClassifier(max_depth=5)))
                # define meta learner model
                level1 = GradientBoostingClassifier()
                # define the stacking ensemble
                model = StackingClassifier(
                    estimators=level0, final_estimator=level1, cv=5, n_jobs=-1
                )
            elif best_variant == "full_ensemble_weighted":
                level0 = list()
                level0.append(("lgbm", LGBMClassifier()))
                level0.append(
                    (
                        "lr",
                        LogisticRegressionCV(
                            class_weight="balanced",
                            max_iter=500,
                            penalty="elasticnet",
                            l1_ratios=[0.1, 0.5, 0.9],
                            solver="saga",
                        ),
                    )
                )
                level0.append(("gdc", GradientBoostingClassifier()))
                level0.append(("cart", DecisionTreeClassifier(max_depth=5)))
                level0.append(("abc", AdaBoostClassifier()))
                level0.append(("qda", QuadraticDiscriminantAnalysis()))
                level0.append(("rid", RidgeClassifier(class_weight="balanced")))
                level0.append(("svc", SVC(class_weight="balanced")))
                level0.append(
                    (
                        "rdf",
                        RandomForestClassifier(max_depth=5, class_weight="balanced"),
                    )
                )
                # define meta learner model
                level1 = GradientBoostingClassifier()
                # define the stacking ensemble
                model = StackingClassifier(
                    estimators=level0, final_estimator=level1, cv=5, n_jobs=-1
                )

            try:
                X_train = X_train.drop(self.target_variable, axis=1)
            except Exception:
                pass
            model.fit(X_train, Y_train)
            self.trained_models[f"{algorithm}"] = {}
            self.trained_models[f"{algorithm}"] = model
            del model
            _ = gc.collect()
            return self.trained_models

    def sklearn_ensemble_predict(
        self, feat_importance=True, importance_alg="permutation"
    ):
        """
        Loads the pretrained model from the class itself and predicts on new data.
        :param feat_importance: Set True, if feature importance shall be calculated.
        :param importance_alg: Chose 'permutation' (recommended on CPU) or 'SHAP' (recommended when model uses
        GPU acceleration). (Default: 'permutation')
        :return: Updates class attributes.
        """
        self.get_current_timestamp(task="Predict with sklearn ensemble")
        algorithm = "sklearn_ensemble"
        model = self.trained_models[f"{algorithm}"]
        if self.prediction_mode:
            X_test = self.dataframe
            partial_probs = model.predict_proba(X_test)
            if self.class_problem == "binary":
                predicted_probs = np.asarray([line[1] for line in partial_probs])
                predicted_classes = (
                    predicted_probs
                    > self.preprocess_decisions["probability_threshold"][algorithm]
                )
            else:
                predicted_probs = partial_probs
                predicted_classes = np.asarray(
                    [np.argmax(line) for line in predicted_probs]
                )
            self.predicted_probs[f"{algorithm}"] = {}
            self.predicted_classes[f"{algorithm}"] = {}
            self.predicted_probs[f"{algorithm}"] = predicted_probs
            self.predicted_classes[f"{algorithm}"] = predicted_classes
        else:
            X_train, X_test, Y_train, Y_test = self.unpack_test_train_dict()
            partial_probs = model.predict_proba(X_test)
            if self.class_problem == "binary":
                predicted_probs = np.asarray([line[1] for line in partial_probs])
                self.threshold_refiner(predicted_probs, Y_test, algorithm)
                predicted_classes = (
                    predicted_probs
                    > self.preprocess_decisions["probability_threshold"][algorithm]
                )
            else:
                predicted_probs = partial_probs
                predicted_classes = np.asarray(
                    [np.argmax(line) for line in partial_probs]
                )

            if feat_importance and importance_alg == "SHAP":
                self.runtime_warnings(warn_about="shap_cpu")
                try:
                    self.shap_explanations(
                        model=model,
                        test_df=X_test.sample(10000, random_state=42),
                        cols=X_test.columns,
                        explainer="kernel",
                    )
                except Exception:
                    self.shap_explanations(
                        model=model,
                        test_df=X_test,
                        cols=X_test.columns,
                        explainer="kernel",
                    )
            elif feat_importance and importance_alg == "permutation":
                result = permutation_importance(
                    model,
                    X_test,
                    Y_test.astype(int),
                    n_repeats=10,
                    random_state=42,
                    n_jobs=-1,
                )
                permutation_importances = pd.Series(
                    result.importances_mean, index=X_test.columns
                )
                fig, ax = plt.subplots()
                permutation_importances.plot.bar(yerr=result.importances_std, ax=ax)
                ax.set_title("Feature importances using permutation on full model")
                ax.set_ylabel("Mean accuracy decrease")
                fig.tight_layout()
                plt.show()
            else:
                pass
            self.predicted_probs[f"{algorithm}"] = {}
            self.predicted_classes[f"{algorithm}"] = {}
            self.predicted_probs[f"{algorithm}"] = predicted_probs
            self.predicted_classes[f"{algorithm}"] = predicted_classes
        del model
        _ = gc.collect()
        return self.predicted_probs

    def ngboost_train(self, tune_mode="accurate"):  # noqa: C901
        """
        Trains an Ngboost regressor.
        :return: Updates class attributes by its predictions.
        """
        self.get_current_timestamp(task="Train Ngboost")
        algorithm = "ngboost"
        if self.prediction_mode:
            pass
        else:
            X_train, X_test, Y_train, Y_test = self.unpack_test_train_dict()
            classes_weights = class_weight.compute_sample_weight(
                class_weight="balanced", y=Y_train
            )
            x_train, y_train = self.get_hyperparameter_tuning_sample_df()
            classes_weights_sample = class_weight.compute_sample_weight(
                class_weight="balanced", y=y_train
            )
            nb_classes = k_categorical(Y_train.nunique())
            try:
                Y_train = Y_train.astype(int)
                y_train = y_train.astype(int)
                Y_test = Y_test.astype(int)
            except Exception:
                y_train = np.int(y_train)
                Y_test = np.int(Y_test)

            def objective(trial):
                base_learner_choice = trial.suggest_categorical(
                    "base_learner",
                    [
                        "DecTree_depth2",
                        "DecTree_depth5",
                        "DecTree_depthNone",
                        "GradientBoost_depth2",
                        "GradientBoost_depth5",
                    ],
                )
                if base_learner_choice == "DecTree_depth2":
                    base_learner_choice = DecisionTreeRegressor(max_depth=2)
                elif base_learner_choice == "DecTree_depth5":
                    base_learner_choice = DecisionTreeRegressor(max_depth=5)
                elif base_learner_choice == "DecTree_depthNone":
                    base_learner_choice = DecisionTreeRegressor(max_depth=None)
                elif base_learner_choice == "GradientBoost_depth2":
                    base_learner_choice = GradientBoostingRegressor(
                        max_depth=2,
                        n_estimators=1000,
                        n_iter_no_change=10,
                        random_state=42,
                    )
                elif base_learner_choice == "GradientBoost_depth5":
                    base_learner_choice = GradientBoostingRegressor(
                        max_depth=5,
                        n_estimators=10000,
                        n_iter_no_change=10,
                        random_state=42,
                    )

                param = {
                    "n_estimators": trial.suggest_int("n_estimators", 2, 50000),
                    "minibatch_frac": trial.suggest_uniform("minibatch_frac", 0.4, 1.0),
                    "learning_rate": trial.suggest_loguniform(
                        "learning_rate", 1e-3, 0.1
                    ),
                }
                if tune_mode == "simple":
                    model = NGBClassifier(
                        n_estimators=param["n_estimators"],
                        minibatch_frac=param["minibatch_frac"],
                        Dist=nb_classes,
                        Base=base_learner_choice,
                        learning_rate=param["learning_rate"],
                    ).fit(
                        x_train,
                        y_train,
                        X_val=X_test,
                        Y_val=Y_test,
                        sample_weight=classes_weights_sample,
                        early_stopping_rounds=10,
                    )
                    pred_labels = model.predict(X_test)
                    try:
                        matthew = matthews_corrcoef(Y_test, pred_labels)
                    except Exception:
                        matthew = 0
                    return matthew
                else:
                    model = NGBClassifier(
                        n_estimators=param["n_estimators"],
                        minibatch_frac=param["minibatch_frac"],
                        Dist=nb_classes,
                        Base=base_learner_choice,
                        learning_rate=param["learning_rate"],
                        random_state=42,
                    )
                    try:
                        scores = cross_val_score(
                            model,
                            x_train,
                            y_train,
                            cv=10,
                            scoring="f1_weighted",
                            fit_params={
                                "X_val": X_test,
                                "Y_val": Y_test,
                                "sample_weight": classes_weights_sample,
                                "early_stopping_rounds": 10,
                            },
                        )
                        mae = np.mean(scores)
                    except Exception:
                        mae = 0
                    return mae

            algorithm = "ngboost"
            if tune_mode == "simple":
                study = optuna.create_study(
                    direction="maximize", study_name=f"{algorithm} tuning"
                )
            else:
                study = optuna.create_study(
                    direction="maximize", study_name=f"{algorithm} tuning"
                )
            study.optimize(
                objective,
                n_trials=self.hyperparameter_tuning_rounds["ngboost"],
                timeout=self.hyperparameter_tuning_max_runtime_secs["ngboost"],
                gc_after_trial=True,
                show_progress_bar=True,
            )
            self.optuna_studies[f"{algorithm}"] = {}
            # optuna.visualization.plot_optimization_history(study).write_image('LGBM_optimization_history.png')
            # optuna.visualization.plot_param_importances(study).write_image('LGBM_param_importances.png')
            try:
                fig = optuna.visualization.plot_optimization_history(study)
                self.optuna_studies[f"{algorithm}_plot_optimization"] = fig
                fig.show()
                fig = optuna.visualization.plot_param_importances(study)
                self.optuna_studies[f"{algorithm}_param_importance"] = fig
                fig.show()
            except ZeroDivisionError:
                pass

            lgbm_best_param = study.best_trial.params

            if lgbm_best_param["base_learner"] == "DecTree_depth2":
                base_learner_choice = DecisionTreeRegressor(max_depth=2)
            elif lgbm_best_param["base_learner"] == "DecTree_depth5":
                base_learner_choice = DecisionTreeRegressor(max_depth=5)
            elif lgbm_best_param["base_learner"] == "DecTree_depthNone":
                base_learner_choice = DecisionTreeRegressor(max_depth=None)
            elif lgbm_best_param["base_learner"] == "GradientBoost_depth2":
                base_learner_choice = GradientBoostingRegressor(
                    max_depth=2, n_estimators=1000, n_iter_no_change=10, random_state=42
                )
            elif lgbm_best_param["base_learner"] == "GradientBoost_depth5":
                base_learner_choice = GradientBoostingRegressor(
                    max_depth=5,
                    n_estimators=10000,
                    n_iter_no_change=10,
                    random_state=42,
                )
            param = {
                "Dist": nb_classes,
                "n_estimators": lgbm_best_param["n_estimators"],
                "minibatch_frac": lgbm_best_param["minibatch_frac"],
                "learning_rate": lgbm_best_param["learning_rate"],
            }
            try:
                X_train = X_train.drop(self.target_variable, axis=1)
            except Exception:
                pass
            model = NGBClassifier(
                n_estimators=param["n_estimators"],
                minibatch_frac=param["minibatch_frac"],
                Dist=nb_classes,
                Base=base_learner_choice,
                learning_rate=param["learning_rate"],
                random_state=42,
            ).fit(
                X_train,
                Y_train,
                X_val=X_test,
                Y_val=Y_test,
                sample_weight=classes_weights,
                early_stopping_rounds=10,
            )
            self.trained_models[f"{algorithm}"] = {}
            self.trained_models[f"{algorithm}"] = model
            del model
            _ = gc.collect()
            return self.trained_models

    def ngboost_predict(self, feat_importance=True, importance_alg="SHAP"):
        """
        Loads the pretrained model from the class itself and predicts on new data.
        :param feat_importance: Set True, if feature importance shall be calculated.
        :param importance_alg: Chose 'permutation' (recommended on CPU) or 'SHAP' (recommended when model uses
        GPU acceleration). (Default: 'permutation')
        :return: Updates class attributes.
        """
        self.get_current_timestamp(task="Predict with Ngboost")
        algorithm = "ngboost"
        model = self.trained_models[f"{algorithm}"]
        if self.prediction_mode:
            X_test = self.dataframe
            partial_probs = model.predict_proba(X_test)
            if self.class_problem == "binary":
                predicted_probs = np.asarray([line[1] for line in partial_probs])
                predicted_classes = (
                    predicted_probs
                    > self.preprocess_decisions["probability_threshold"][algorithm]
                )
                predicted_classes = predicted_classes.astype(int)
            else:
                predicted_probs = partial_probs
                predicted_classes = np.asarray(
                    [np.argmax(line) for line in partial_probs]
                )
        else:
            X_train, X_test, Y_train, Y_test = self.unpack_test_train_dict()
            partial_probs = model.predict_proba(X_test)
            predicted_probs = np.asarray([line[1] for line in partial_probs])
            if self.class_problem == "binary":
                self.threshold_refiner(predicted_probs, Y_test, algorithm)
                predicted_classes = (
                    predicted_probs
                    > self.preprocess_decisions["probability_threshold"][algorithm]
                )
            else:
                predicted_classes = np.asarray(
                    [np.argmax(line) for line in predicted_probs]
                )

            if feat_importance and importance_alg == "SHAP":
                self.runtime_warnings(warn_about="shap_cpu")
                try:
                    self.shap_explanations(
                        model=model,
                        test_df=X_test.sample(10000, random_state=42),
                        cols=X_test.columns,
                        explainer="kernel",
                    )
                except Exception:
                    self.shap_explanations(
                        model=model,
                        test_df=X_test,
                        cols=X_test.columns,
                        explainer="kernel",
                    )
            elif feat_importance and importance_alg == "permutation":
                result = permutation_importance(
                    model,
                    X_test,
                    Y_test.astype(int),
                    n_repeats=10,
                    random_state=42,
                    n_jobs=-1,
                )
                permutation_importances = pd.Series(
                    result.importances_mean, index=X_test.columns
                )
                fig, ax = plt.subplots()
                permutation_importances.plot.bar(yerr=result.importances_std, ax=ax)
                ax.set_title("Feature importances using permutation on full model")
                ax.set_ylabel("Mean accuracy decrease")
                fig.tight_layout()
                plt.show()
            else:
                pass
        self.predicted_probs[f"{algorithm}"] = {}
        self.predicted_classes[f"{algorithm}"] = {}
        self.predicted_probs[f"{algorithm}"] = predicted_probs
        self.predicted_classes[f"{algorithm}"] = predicted_classes
        del model
        _ = gc.collect()
        return self.predicted_probs<|MERGE_RESOLUTION|>--- conflicted
+++ resolved
@@ -39,15 +39,14 @@
 from sklearn.tree import DecisionTreeClassifier, DecisionTreeRegressor
 from sklearn.utils import class_weight
 from sklearn.utils.extmath import softmax
-<<<<<<< HEAD
-=======
+
 from sklearn.preprocessing import LabelBinarizer
 from scipy import optimize
 from scipy import special
 from joblib import Parallel, delayed
 from sklearn.multiclass import _ConstantPredictor
 import torch.optim as optim
->>>>>>> a1f71f31
+
 from torch.optim.lr_scheduler import ReduceLROnPlateau
 from vowpalwabbit.sklearn_vw import VWClassifier
 
