--- conflicted
+++ resolved
@@ -598,11 +598,7 @@
         self.prediction_mode = True
         logging.info("Finished blueprint.")
 
-<<<<<<< HEAD
-    def ml_special_multiclass_full_processing_multimodel_max_voting(  # noqa: C901
-        self, df=None
-    ):
-=======
+
     def ml_bp14_multiclass_full_processing_lgbm_focal(self, df=None):
         """
         Runs a blue print from preprocessing to model training. Can be used as a pipeline to predict on new data,
@@ -624,8 +620,8 @@
         self.prediction_mode = True
         logging.info('Finished blueprint.')
 
-    def ml_special_multiclass_full_processing_multimodel_max_voting(self, df=None):
->>>>>>> a1f71f31
+    def ml_special_multiclass_full_processing_multimodel_max_voting(  # noqa: C901
+        self, df=None):
         """
         Runs a blue print from preprocessing to model training. Can be used as a pipeline to predict on new data,
         if the predict_mode attribute is True.
